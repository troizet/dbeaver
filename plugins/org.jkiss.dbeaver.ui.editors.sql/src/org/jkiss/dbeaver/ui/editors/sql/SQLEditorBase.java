--- conflicted
+++ resolved
@@ -866,21 +866,18 @@
             case SQLPreferenceConstants.SQLEDITOR_CLOSE_BRACKETS:
                 sqlSymbolInserter.setCloseBracketsEnabled(CommonUtils.toBoolean(event.getNewValue()));
                 return;
-<<<<<<< HEAD
             case SQLPreferenceConstants.FOLDING_ENABLED:
                 SourceViewerConfiguration configuration = getSourceViewerConfiguration();
                 SQLEditorSourceViewer sourceViewer = (SQLEditorSourceViewer) getSourceViewer();
                 sourceViewer.unconfigure();
                 annotationModel.removeAllAnnotations();
                 sourceViewer.configure(configuration);
-=======
+                return;
             case SQLPreferenceConstants.MARK_OCCURRENCES_UNDER_CURSOR:
             case SQLPreferenceConstants.MARK_OCCURRENCES_FOR_SELECTION:
                 occurrencesHighlighter.updateInput(getEditorInput());
                 return;
->>>>>>> f97bbaf7
-        }
-
+        }
     }
 
     ////////////////////////////////////////////////////////

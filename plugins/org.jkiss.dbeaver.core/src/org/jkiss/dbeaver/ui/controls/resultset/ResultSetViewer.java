--- conflicted
+++ resolved
@@ -1,3148 +1,3134 @@
-/*
- * DBeaver - Universal Database Manager
- * Copyright (C) 2010-2016 Serge Rieder (serge@jkiss.org)
- *
- * This program is free software; you can redistribute it and/or modify
- * it under the terms of the GNU General Public License (version 2)
- * as published by the Free Software Foundation.
- *
- * This program is distributed in the hope that it will be useful,
- * but WITHOUT ANY WARRANTY; without even the implied warranty of
- * MERCHANTABILITY or FITNESS FOR A PARTICULAR PURPOSE.  See the
- * GNU General Public License for more details.
- *
- * You should have received a copy of the GNU General Public License along
- * with this program; if not, write to the Free Software Foundation, Inc.,
- * 51 Franklin Street, Fifth Floor, Boston, MA 02110-1301 USA.
- */
-package org.jkiss.dbeaver.ui.controls.resultset;
-
-import org.eclipse.core.runtime.IAdaptable;
-import org.eclipse.core.runtime.IProgressMonitor;
-import org.eclipse.core.runtime.jobs.IJobChangeEvent;
-import org.eclipse.core.runtime.jobs.JobChangeAdapter;
-import org.eclipse.jface.action.*;
-import org.eclipse.jface.dialogs.IDialogConstants;
-import org.eclipse.jface.dialogs.IDialogSettings;
-import org.eclipse.jface.resource.ImageDescriptor;
-import org.eclipse.jface.resource.StringConverter;
-import org.eclipse.jface.text.IFindReplaceTarget;
-import org.eclipse.jface.viewers.ISelection;
-import org.eclipse.jface.viewers.ISelectionProvider;
-import org.eclipse.jface.viewers.StructuredSelection;
-import org.eclipse.jface.viewers.Viewer;
-import org.eclipse.osgi.util.NLS;
-import org.eclipse.swt.SWT;
-import org.eclipse.swt.custom.*;
-import org.eclipse.swt.events.*;
-import org.eclipse.swt.graphics.Color;
-import org.eclipse.swt.graphics.Point;
-import org.eclipse.swt.graphics.RGB;
-import org.eclipse.swt.graphics.Rectangle;
-import org.eclipse.swt.layout.GridData;
-import org.eclipse.swt.layout.RowData;
-import org.eclipse.swt.layout.RowLayout;
-import org.eclipse.swt.widgets.*;
-import org.eclipse.ui.*;
-import org.eclipse.ui.actions.CompoundContributionItem;
-import org.eclipse.ui.menus.CommandContributionItem;
-import org.eclipse.ui.menus.CommandContributionItemParameter;
-import org.eclipse.ui.part.MultiPageEditorPart;
-import org.eclipse.ui.texteditor.ITextEditorActionDefinitionIds;
-import org.jkiss.code.NotNull;
-import org.jkiss.code.Nullable;
-import org.jkiss.dbeaver.DBException;
-import org.jkiss.dbeaver.DBeaverPreferences;
-import org.jkiss.dbeaver.Log;
-import org.jkiss.dbeaver.core.CoreCommands;
-import org.jkiss.dbeaver.core.CoreMessages;
-import org.jkiss.dbeaver.core.DBeaverCore;
-import org.jkiss.dbeaver.core.DBeaverUI;
-import org.jkiss.dbeaver.model.*;
-import org.jkiss.dbeaver.model.data.*;
-import org.jkiss.dbeaver.model.edit.DBEPersistAction;
-import org.jkiss.dbeaver.model.exec.*;
-import org.jkiss.dbeaver.model.impl.local.StatResultSet;
-import org.jkiss.dbeaver.model.navigator.DBNDatabaseNode;
-import org.jkiss.dbeaver.model.runtime.DBRProgressMonitor;
-import org.jkiss.dbeaver.model.runtime.DBRRunnableWithProgress;
-import org.jkiss.dbeaver.model.runtime.VoidProgressMonitor;
-import org.jkiss.dbeaver.model.sql.SQLUtils;
-import org.jkiss.dbeaver.model.struct.*;
-import org.jkiss.dbeaver.model.virtual.*;
-import org.jkiss.dbeaver.tools.transfer.IDataTransferProducer;
-import org.jkiss.dbeaver.tools.transfer.database.DatabaseTransferProducer;
-import org.jkiss.dbeaver.tools.transfer.wizard.DataTransferWizard;
-import org.jkiss.dbeaver.ui.*;
-import org.jkiss.dbeaver.ui.actions.navigator.NavigatorHandlerObjectOpen;
-import org.jkiss.dbeaver.ui.controls.StatusLabel;
-import org.jkiss.dbeaver.ui.controls.ToolbarVerticalSeparator;
-import org.jkiss.dbeaver.ui.controls.resultset.view.EmptyPresentation;
-import org.jkiss.dbeaver.ui.controls.resultset.view.StatisticsPresentation;
-import org.jkiss.dbeaver.ui.data.IValueController;
-import org.jkiss.dbeaver.ui.dialogs.ActiveWizardDialog;
-import org.jkiss.dbeaver.ui.dialogs.ConfirmationDialog;
-import org.jkiss.dbeaver.ui.editors.data.DatabaseDataEditor;
-import org.jkiss.dbeaver.ui.editors.object.struct.EditConstraintPage;
-import org.jkiss.dbeaver.ui.editors.object.struct.EditDictionaryPage;
-import org.jkiss.dbeaver.ui.preferences.PrefPageDataFormat;
-import org.jkiss.dbeaver.ui.preferences.PrefPageDatabaseGeneral;
-import org.jkiss.dbeaver.utils.RuntimeUtils;
-import org.jkiss.utils.ArrayUtils;
-import org.jkiss.utils.CommonUtils;
-
-import java.lang.reflect.InvocationTargetException;
-import java.util.*;
-import java.util.List;
-
-/**
- * ResultSetViewer
- *
- * TODO: fix copy multiple cells - tabulation broken
- * TODO: links in both directions, multiple links support (context menu)
- * TODO: not-editable cells (struct owners in record mode)
- * TODO: PROBLEM. Multiple occurrences of the same struct type in a single table.
- * Need to make wrapper over DBSAttributeBase or something. Or maybe it is not a problem
- * because we search for binding by attribute only in constraints and for unique key columns which are unique?
- * But what PK has struct type?
- *
- */
-public class ResultSetViewer extends Viewer
-    implements DBPContextProvider, IResultSetController, ISaveablePart2, IAdaptable
-{
-    private static final Log log = Log.getLog(ResultSetViewer.class);
-    public static final String SETTINGS_SECTION_PRESENTATIONS = "presentations";
-
-    @NotNull
-    private static IResultSetFilterManager filterManager = new SimpleFilterManager();
-
-    @NotNull
-    private final IWorkbenchPartSite site;
-    private final Composite viewerPanel;
-    private ResultSetFilterPanel filtersPanel;
-    private SashForm viewerSash;
-
-    private CTabFolder panelFolder;
-    private ToolBarManager panelToolBar;
-
-    private final Composite presentationPanel;
-
-    private final List<ToolBarManager> toolbarList = new ArrayList<>();
-    private Composite statusBar;
-    private StatusLabel statusLabel;
-
-    private final DynamicFindReplaceTarget findReplaceTarget;
-
-    // Presentation
-    @NotNull
-    private IResultSetPresentation activePresentation;
-    private ResultSetPresentationDescriptor activePresentationDescriptor;
-    private List<ResultSetPresentationDescriptor> availablePresentations;
-    private ToolBar presentationSwitchToolbar;
-    private final List<ResultSetPanelDescriptor> availablePanels = new ArrayList<>();
-
-    private final Map<ResultSetPresentationDescriptor, PresentationSettings> presentationSettings = new HashMap<>();
-    private final Map<String, IResultSetPanel> activePanels = new HashMap<>();
-
-    @NotNull
-    private final IResultSetContainer container;
-    @NotNull
-    private final ResultSetDataReceiver dataReceiver;
-
-    // Current row/col number
-    @Nullable
-    private ResultSetRow curRow;
-    // Mode
-    private boolean recordMode;
-
-    private final List<IResultSetListener> listeners = new ArrayList<>();
-
-    private volatile ResultSetDataPumpJob dataPumpJob;
-
-    private final ResultSetModel model = new ResultSetModel();
-    private HistoryStateItem curState = null;
-    private final List<HistoryStateItem> stateHistory = new ArrayList<>();
-    private int historyPosition = -1;
-
-    private boolean actionsDisabled;
-
-    public ResultSetViewer(@NotNull Composite parent, @NotNull IWorkbenchPartSite site, @NotNull IResultSetContainer container)
-    {
-        super();
-
-        this.site = site;
-        this.recordMode = false;
-        this.container = container;
-        this.dataReceiver = new ResultSetDataReceiver(this);
-
-        loadPresentationSettings();
-
-        this.viewerPanel = UIUtils.createPlaceholder(parent, 1);
-        UIUtils.setHelp(this.viewerPanel, IHelpContextIds.CTX_RESULT_SET_VIEWER);
-
-        this.filtersPanel = new ResultSetFilterPanel(this);
-        this.findReplaceTarget = new DynamicFindReplaceTarget();
-
-        this.viewerSash = UIUtils.createPartDivider(site.getPart(), viewerPanel, SWT.HORIZONTAL | SWT.SMOOTH);
-        this.viewerSash.setLayoutData(new GridData(GridData.FILL_BOTH));
-
-        this.presentationPanel = UIUtils.createPlaceholder(this.viewerSash, 1);
-        this.presentationPanel.setLayoutData(new GridData(GridData.FILL_BOTH));
-
-        this.panelFolder = new CTabFolder(this.viewerSash, SWT.FLAT | SWT.TOP);
-        this.panelFolder.marginWidth = 0;
-        this.panelFolder.marginHeight = 0;
-        this.panelFolder.setMinimizeVisible(true);
-        this.panelFolder.setMRUVisible(true);
-        this.panelFolder.setLayoutData(new GridData(GridData.FILL_BOTH));
-
-        this.panelToolBar = new ToolBarManager(SWT.HORIZONTAL | SWT.RIGHT | SWT.FLAT);
-        ToolBar panelToolbarControl = this.panelToolBar.createControl(panelFolder);
-        this.panelFolder.setTopRight(panelToolbarControl, SWT.RIGHT | SWT.WRAP);
-        this.panelFolder.addSelectionListener(new SelectionAdapter() {
-            @Override
-            public void widgetSelected(SelectionEvent e) {
-                CTabItem activeTab = panelFolder.getSelection();
-                if (activeTab != null) {
-                    setActivePanel((String) activeTab.getData());
-                }
-            }
-        });
-        this.panelFolder.addListener(SWT.Resize, new Listener() {
-            @Override
-            public void handleEvent(Event event)
-            {
-                if (!viewerSash.isDisposed()) {
-                    int[] weights = viewerSash.getWeights();
-                    getPresentationSettings().panelRatio = weights[1];
-                }
-            }
-        });
-        this.panelFolder.addCTabFolder2Listener(new CTabFolder2Adapter() {
-            @Override
-            public void close(CTabFolderEvent event) {
-                CTabItem item = (CTabItem) event.item;
-                String panelId = (String) item.getData();
-                removePanel(panelId);
-            }
-
-            @Override
-            public void minimize(CTabFolderEvent event) {
-                showPanels(false);
-            }
-
-            @Override
-            public void maximize(CTabFolderEvent event) {
-
-            }
-        });
-
-        setActivePresentation(new EmptyPresentation());
-
-        createStatusBar();
-
-        this.viewerPanel.addDisposeListener(new DisposeListener() {
-            @Override
-            public void widgetDisposed(DisposeEvent e) {
-                dispose();
-            }
-        });
-
-        changeMode(false);
-        updateFiltersText();
-    }
-
-    @Override
-    @NotNull
-    public IResultSetContainer getContainer() {
-        return container;
-    }
-
-    ////////////////////////////////////////////////////////////
-    // Filters
-
-    boolean supportsDataFilter()
-    {
-        DBSDataContainer dataContainer = getDataContainer();
-        return dataContainer != null &&
-            (dataContainer.getSupportedFeatures() & DBSDataContainer.DATA_FILTER) == DBSDataContainer.DATA_FILTER;
-    }
-
-    public void resetDataFilter(boolean refresh)
-    {
-        setDataFilter(model.createDataFilter(), refresh);
-    }
-
-    public void updateFiltersText()
-    {
-        updateFiltersText(true);
-    }
-
-    public void updateFiltersText(boolean resetFilterValue)
-    {
-        boolean enableFilters = false;
-        DBCExecutionContext context = getExecutionContext();
-        if (context != null) {
-            if (activePresentation instanceof StatisticsPresentation) {
-                enableFilters = false;
-            } else {
-                StringBuilder where = new StringBuilder();
-                SQLUtils.appendConditionString(model.getDataFilter(), context.getDataSource(), null, where, true);
-                String whereCondition = where.toString().trim();
-                if (resetFilterValue) {
-                    filtersPanel.setFilterValue(whereCondition);
-                    if (!whereCondition.isEmpty()) {
-                        filtersPanel.addFiltersHistory(whereCondition);
-                    }
-                }
-
-                if (container.isReadyToRun() && !model.isUpdateInProgress() && model.hasData()) {
-                    enableFilters = true;
-                }
-            }
-        }
-        filtersPanel.enableFilters(enableFilters);
-        //presentationSwitchToolbar.setEnabled(enableFilters);
-    }
-
-    public void setDataFilter(final DBDDataFilter dataFilter, boolean refreshData)
-    {
-        if (!model.getDataFilter().equals(dataFilter)) {
-            //model.setDataFilter(dataFilter);
-            if (refreshData) {
-                refreshWithFilter(dataFilter);
-            } else {
-                model.setDataFilter(dataFilter);
-                activePresentation.refreshData(true, false, true);
-                updateFiltersText();
-            }
-        }
-    }
-
-    ////////////////////////////////////////////////////////////
-    // Misc
-
-    @NotNull
-    public DBPPreferenceStore getPreferenceStore()
-    {
-        DBCExecutionContext context = getExecutionContext();
-        if (context != null) {
-            return context.getDataSource().getContainer().getPreferenceStore();
-        }
-        return DBeaverCore.getGlobalPreferenceStore();
-    }
-
-    @NotNull
-    @Override
-    public Color getDefaultBackground() {
-        return filtersPanel.getEditControl().getBackground();
-    }
-
-    @NotNull
-    @Override
-    public Color getDefaultForeground() {
-        return filtersPanel.getEditControl().getForeground();
-    }
-
-
-    private void persistConfig() {
-        DBCExecutionContext context = getExecutionContext();
-        if (context != null) {
-            context.getDataSource().getContainer().persistConfiguration();
-        }
-    }
-
-    ////////////////////////////////////////
-    // Presentation & panels
-
-    public List<ResultSetPresentationDescriptor> getAvailablePresentations() {
-        return availablePresentations;
-    }
-
-    @Override
-    @NotNull
-    public IResultSetPresentation getActivePresentation() {
-        return activePresentation;
-    }
-
-    void updatePresentation(final DBCResultSet resultSet) {
-        boolean changed = false;
-        try {
-            if (resultSet instanceof StatResultSet) {
-                // Statistics - let's use special presentation for it
-                availablePresentations = Collections.emptyList();
-                setActivePresentation(new StatisticsPresentation());
-                activePresentationDescriptor = null;
-                changed = true;
-            } else {
-                // Regular results
-                IResultSetContext context = new IResultSetContext() {
-                    @Override
-                    public boolean supportsAttributes() {
-                        DBDAttributeBinding[] attrs = model.getAttributes();
-                        return attrs.length > 0 &&
-                            (attrs[0].getDataKind() != DBPDataKind.DOCUMENT || !CommonUtils.isEmpty(attrs[0].getNestedBindings()));
-                    }
-
-                    @Override
-                    public boolean supportsDocument() {
-                        return model.getDocumentAttribute() != null;
-                    }
-
-                    @Override
-                    public String getDocumentContentType() {
-                        DBDAttributeBinding docAttr = model.getDocumentAttribute();
-                        return docAttr == null ? null : docAttr.getValueHandler().getValueContentType(docAttr);
-                    }
-                };
-                availablePresentations = ResultSetPresentationRegistry.getInstance().getAvailablePresentations(resultSet, context);
-                if (!availablePresentations.isEmpty()) {
-                    for (ResultSetPresentationDescriptor pd : availablePresentations) {
-                        if (pd == activePresentationDescriptor) {
-                            // Keep the same presentation
-                            return;
-                        }
-                    }
-                    String defaultPresentationId = getPreferenceStore().getString(DBeaverPreferences.RESULT_SET_PRESENTATION);
-                    ResultSetPresentationDescriptor newPresentation = null;
-                    if (!CommonUtils.isEmpty(defaultPresentationId)) {
-                        for (ResultSetPresentationDescriptor pd : availablePresentations) {
-                            if (pd.getId().equals(defaultPresentationId)) {
-                                newPresentation = pd;
-                                break;
-                            }
-                        }
-                    }
-                    if (newPresentation == null) {
-                        newPresentation = availablePresentations.get(0);
-                    }
-                    try {
-                        IResultSetPresentation instance = newPresentation.createInstance();
-                        activePresentationDescriptor = newPresentation;
-                        setActivePresentation(instance);
-                        changed = true;
-                    } catch (DBException e) {
-                        log.error(e);
-                    }
-                }
-            }
-        } finally {
-            if (changed) {
-                // Update combo
-                statusBar.setRedraw(false);
-                try {
-                    ((RowData)presentationSwitchToolbar.getLayoutData()).exclude = (activePresentationDescriptor == null);
-                    if (activePresentationDescriptor == null) {
-                        presentationSwitchToolbar.setEnabled(false);
-                    } else {
-                        presentationSwitchToolbar.setEnabled(true);
-                        for (ToolItem item : presentationSwitchToolbar.getItems()) item.dispose();
-                        for (ResultSetPresentationDescriptor pd : availablePresentations) {
-                            ToolItem item = new ToolItem(presentationSwitchToolbar, SWT.CHECK);
-                            item.setImage(DBeaverIcons.getImage(pd.getIcon()));
-                            item.setText(pd.getLabel());
-                            item.setToolTipText(pd.getDescription());
-                            item.setData(pd);
-                            if (pd == activePresentationDescriptor) {
-                                item.setSelection(true);
-                            }
-                            item.addSelectionListener(new SelectionAdapter() {
-                                @Override
-                                public void widgetSelected(SelectionEvent e) {
-                                    if (e.widget != null && e.widget.getData() != null) {
-                                        switchPresentation((ResultSetPresentationDescriptor) e.widget.getData());
-                                    }
-                                }
-                            });
-                        }
-                    }
-                    statusBar.layout();
-                } finally {
-                    // Enable redraw
-                    statusBar.setRedraw(true);
-                }
-            }
-        }
-
-    }
-
-    private void setActivePresentation(@NotNull IResultSetPresentation presentation) {
-        // Dispose previous presentation and panels
-        for (Control child : presentationPanel.getChildren()) {
-            child.dispose();
-        }
-        for (CTabItem panelItem : panelFolder.getItems()) {
-            panelItem.dispose();
-        }
-
-        // Set new presentation
-        activePresentation = presentation;
-        availablePanels.clear();
-        activePanels.clear();
-        if (activePresentationDescriptor != null) {
-            availablePanels.addAll(ResultSetPresentationRegistry.getInstance().getSupportedPanels(activePresentationDescriptor));
-        }
-        activePresentation.createPresentation(this, presentationPanel);
-
-        // Activate panels
-        {
-            boolean panelsVisible = false;
-            int[] panelWeights = new int[]{700, 300};
-
-            if (activePresentationDescriptor != null) {
-                PresentationSettings settings = getPresentationSettings();
-                panelsVisible = settings.panelsVisible;
-                if (settings.panelRatio > 0) {
-                    panelWeights = new int[] {1000 - settings.panelRatio, settings.panelRatio};
-                }
-                activateDefaultPanels(settings);
-            }
-            showPanels(panelsVisible);
-            viewerSash.setWeights(panelWeights);
-        }
-
-        presentationPanel.layout();
-
-        // Update dynamic find/replace target
-        {
-            IFindReplaceTarget nested = null;
-            if (presentation instanceof IAdaptable) {
-                nested = ((IAdaptable) presentation).getAdapter(IFindReplaceTarget.class);
-            }
-            findReplaceTarget.setTarget(nested);
-        }
-
-        if (!toolbarList.isEmpty()) {
-            for (ToolBarManager tb : toolbarList) {
-                tb.update(true);
-            }
-        }
-
-        // Set focus in presentation control
-        // Use async exec to avoid focus switch after user UI interaction (e.g. combo)
-        Display display = getControl().getDisplay();
-        if (UIUtils.isParent(viewerPanel, display.getFocusControl())) {
-            DBeaverUI.asyncExec(new Runnable() {
-                @Override
-                public void run() {
-                    activePresentation.getControl().setFocus();
-                }
-            });
-        }
-    }
-
-    /**
-     * Switch to the next presentation
-     */
-    void switchPresentation() {
-        if (availablePresentations.size() < 2) {
-            return;
-        }
-        int index = availablePresentations.indexOf(activePresentationDescriptor);
-        if (index < availablePresentations.size() - 1) {
-            index++;
-        } else {
-            index = 0;
-        }
-        switchPresentation(availablePresentations.get(index));
-    }
-
-    private void switchPresentation(ResultSetPresentationDescriptor selectedPresentation) {
-        try {
-            IResultSetPresentation instance = selectedPresentation.createInstance();
-            activePresentationDescriptor = selectedPresentation;
-            setActivePresentation(instance);
-            instance.refreshData(true, false, false);
-
-            for (ToolItem item : presentationSwitchToolbar.getItems()) {
-                item.setSelection(item.getData() == activePresentationDescriptor);
-            }
-            // Save in global preferences
-            DBeaverCore.getGlobalPreferenceStore().setValue(DBeaverPreferences.RESULT_SET_PRESENTATION, activePresentationDescriptor.getId());
-            savePresentationSettings();
-        } catch (Throwable e1) {
-            UIUtils.showErrorDialog(
-                viewerPanel.getShell(),
-                "Presentation switch",
-                "Can't switch presentation",
-                e1);
-        }
-    }
-
-    private void loadPresentationSettings() {
-        IDialogSettings pSections = ResultSetUtils.getViewerSettings(SETTINGS_SECTION_PRESENTATIONS);
-        for (IDialogSettings pSection : ArrayUtils.safeArray(pSections.getSections())) {
-            String pId = pSection.getName();
-            ResultSetPresentationDescriptor presentation = ResultSetPresentationRegistry.getInstance().getPresentation(pId);
-            if (presentation == null) {
-                log.warn("Presentation '" + pId + "' not found. ");
-                continue;
-            }
-            PresentationSettings settings = new PresentationSettings();
-            String panelIdList = pSection.get("enabledPanelIds");
-            if (panelIdList != null) {
-                Collections.addAll(settings.enabledPanelIds, panelIdList.split(","));
-            }
-            settings.activePanelId = pSection.get("activePanelId");
-            settings.panelRatio = pSection.getInt("panelRatio");
-            settings.panelsVisible = pSection.getBoolean("panelsVisible");
-            presentationSettings.put(presentation, settings);
-        }
-    }
-
-    private PresentationSettings getPresentationSettings() {
-        PresentationSettings settings = this.presentationSettings.get(activePresentationDescriptor);
-        if (settings == null) {
-            settings = new PresentationSettings();
-            this.presentationSettings.put(activePresentationDescriptor, settings);
-        }
-        return settings;
-    }
-
-    private void savePresentationSettings() {
-        IDialogSettings pSections = ResultSetUtils.getViewerSettings(SETTINGS_SECTION_PRESENTATIONS);
-        for (Map.Entry<ResultSetPresentationDescriptor, PresentationSettings> pEntry : presentationSettings.entrySet()) {
-            if (pEntry.getKey() == null) {
-                continue;
-            }
-            String pId = pEntry.getKey().getId();
-            PresentationSettings settings = pEntry.getValue();
-            IDialogSettings pSection = UIUtils.getSettingsSection(pSections, pId);
-
-            pSection.put("enabledPanelIds", CommonUtils.joinStrings(",", settings.enabledPanelIds));
-            pSection.put("activePanelId", settings.activePanelId);
-            pSection.put("panelRatio", settings.panelRatio);
-            pSection.put("panelsVisible", settings.panelsVisible);
-        }
-    }
-
-    public IResultSetPanel getVisiblePanel() {
-        return isPanelsVisible() ? activePanels.get(getPresentationSettings().activePanelId) : null;
-    }
-
-    @Override
-    public IResultSetPanel[] getActivePanels() {
-        return activePanels.values().toArray(new IResultSetPanel[activePanels.size()]);
-    }
-
-    @Override
-    public void activatePanel(String id, boolean setActive, boolean showPanels) {
-        if (showPanels && !isPanelsVisible()) {
-            showPanels(true);
-        }
-
-        PresentationSettings presentationSettings = getPresentationSettings();
-
-        IResultSetPanel panel = activePanels.get(id);
-        if (panel != null) {
-            CTabItem panelTab = getPanelTab(id);
-            if (panelTab != null) {
-                if (setActive) {
-                    panelFolder.setSelection(panelTab);
-                    presentationSettings.activePanelId = id;
-                }
-                return;
-            } else {
-                log.warn("Panel '" + id + "' tab not found");
-            }
-        }
-        // Create panel
-        ResultSetPanelDescriptor panelDescriptor = getPanelDescriptor(id);
-        if (panelDescriptor == null) {
-            log.error("Panel '" + id + "' not found");
-            return;
-        }
-        try {
-            panel = panelDescriptor.createInstance();
-        } catch (DBException e) {
-            UIUtils.showErrorDialog(getSite().getShell(), "Can't show panel", "Can't create panel '" + id + "'", e);
-            return;
-        }
-        activePanels.put(id, panel);
-
-        // Create control and tab item
-        Control panelControl = panel.createContents(activePresentation, panelFolder);
-
-        boolean firstPanel = panelFolder.getItemCount() == 0;
-        CTabItem panelTab = new CTabItem(panelFolder, SWT.CLOSE);
-        panelTab.setData(id);
-        panelTab.setText(panel.getPanelTitle());
-        panelTab.setImage(DBeaverIcons.getImage(panelDescriptor.getIcon()));
-        panelTab.setToolTipText(panel.getPanelDescription());
-        panelTab.setControl(panelControl);
-
-        if (setActive || firstPanel) {
-            panelFolder.setSelection(panelTab);
-        }
-
-        presentationSettings.enabledPanelIds.add(id);
-        if (setActive) {
-            setActivePanel(id);
-        }
-    }
-
-    private void activateDefaultPanels(PresentationSettings settings) {
-        // Cleanup unavailable panels
-        for (Iterator<String> iter = settings.enabledPanelIds.iterator(); iter.hasNext(); ) {
-            if (CommonUtils.isEmpty(iter.next())) {
-                iter.remove();
-            }
-        }
-        // Add default panels if needed
-        if (settings.enabledPanelIds.isEmpty()) {
-            for (ResultSetPanelDescriptor pd : availablePanels) {
-                if (pd.isShowByDefault()) {
-                    settings.enabledPanelIds.add(pd.getId());
-                }
-            }
-        }
-        if (!settings.enabledPanelIds.contains(settings.activePanelId)) {
-            settings.activePanelId = null;
-        }
-        if (!settings.enabledPanelIds.isEmpty()) {
-            if (settings.activePanelId == null) {
-                // Set first panel active
-                settings.activePanelId = settings.enabledPanelIds.iterator().next();
-            }
-            for (String panelId : settings.enabledPanelIds) {
-                if (!CommonUtils.isEmpty(panelId)) {
-                    activatePanel(panelId, panelId.equals(settings.activePanelId), false);
-                }
-            }
-        }
-    }
-
-    private void setActivePanel(String panelId) {
-        PresentationSettings settings = getPresentationSettings();
-        settings.activePanelId = panelId;
-        IResultSetPanel panel = activePanels.get(panelId);
-        if (panel != null) {
-            panel.activatePanel();
-            updatePanelActions();
-        }
-    }
-
-    private void removePanel(String panelId) {
-        IResultSetPanel panel = activePanels.remove(panelId);
-        if (panel != null) {
-            panel.deactivatePanel();
-        }
-        getPresentationSettings().enabledPanelIds.remove(panelId);
-        if (activePanels.isEmpty()) {
-            showPanels(false);
-        }
-    }
-
-    private ResultSetPanelDescriptor getPanelDescriptor(String id) {
-        for (ResultSetPanelDescriptor panel : availablePanels) {
-            if (panel.getId().equals(id)) {
-                return panel;
-            }
-        }
-        return null;
-    }
-
-    private CTabItem getPanelTab(String panelId) {
-        for (CTabItem tab : panelFolder.getItems()) {
-            if (CommonUtils.equalObjects(tab.getData(), panelId)) {
-                return tab;
-            }
-        }
-        return null;
-    }
-
-    public boolean isPanelsVisible() {
-        return viewerSash.getMaximizedControl() == null;
-    }
-
-    public void showPanels(boolean show) {
-        if (show == isPanelsVisible()) {
-            return;
-        }
-        CTabItem activePanelTab = panelFolder.getSelection();
-
-        if (!show) {
-            viewerSash.setMaximizedControl(presentationPanel);
-            if (activePanelTab != null && !activePanelTab.getControl().isDisposed() && UIUtils.hasFocus(activePanelTab.getControl())) {
-                // Set focus to presentation
-                activePresentation.getControl().setFocus();
-            }
-        } else {
-            activateDefaultPanels(getPresentationSettings());
-            viewerSash.setMaximizedControl(null);
-            updatePanelActions();
-            updatePanelsContent(false);
-            activePresentation.updateValueView();
-
-            // Set focus to panel
-            if (activePanelTab != null && !activePanelTab.getControl().isDisposed() && UIUtils.hasFocus(activePresentation.getControl())) {
-                activePanelTab.getControl().setFocus();
-            }
-        }
-
-        getPresentationSettings().panelsVisible = show;
-        savePresentationSettings();
-    }
-
-    private List<IContributionItem> fillPanelsMenu() {
-        List<IContributionItem> items = new ArrayList<>();
-
-        for (final ResultSetPanelDescriptor panel : availablePanels) {
-            Action panelAction = new Action(panel.getLabel(), Action.AS_CHECK_BOX) {
-                @Override
-                public boolean isChecked() {
-                    return activePanels.containsKey(panel.getId());
-                }
-
-                @Override
-                public void run() {
-                    if (isPanelsVisible() && isChecked()) {
-                        CTabItem panelTab = getPanelTab(panel.getId());
-                        if (panelTab != null) {
-                            panelTab.dispose();
-                            removePanel(panel.getId());
-                        }
-                    } else {
-                        activatePanel(panel.getId(), true, true);
-                    }
-                }
-            };
-            //panelAction.setImageDescriptor(DBeaverIcons.getImageDescriptor(panel.getIcon()));
-            items.add(new ActionContributionItem(panelAction));
-        }
-        return items;
-    }
-
-    private void addDefaultPanelActions() {
-        panelToolBar.add(new Action("View Menu", ImageDescriptor.createFromImageData(DBeaverIcons.getViewMenuImage().getImageData())) {
-            @Override
-            public void run() {
-                ToolBar tb = panelToolBar.getControl();
-                for (ToolItem item : tb.getItems()) {
-                    if (item.getData() instanceof ActionContributionItem && ((ActionContributionItem) item.getData()).getAction() == this) {
-                        MenuManager panelMenu = new MenuManager();
-                        for (IContributionItem menuItem : fillPanelsMenu()) {
-                            panelMenu.add(menuItem);
-                        }
-                        final Menu swtMenu = panelMenu.createContextMenu(panelToolBar.getControl());
-                        Rectangle ib = item.getBounds();
-                        Point displayAt = item.getParent().toDisplay(ib.x, ib.y + ib.height);
-                        swtMenu.setLocation(displayAt);
-                        swtMenu.setVisible(true);
-                        return;
-                    }
-                }
-            }
-        });
-    }
-
-    ////////////////////////////////////////
-    // Actions
-
-    public boolean isActionsDisabled() {
-        return actionsDisabled;
-    }
-
-    @Override
-    public void lockActionsByControl(Control lockedBy) {
-        if (checkDoubleLock(lockedBy)) {
-            return;
-        }
-        actionsDisabled = true;
-        lockedBy.addDisposeListener(new DisposeListener() {
-            @Override
-            public void widgetDisposed(DisposeEvent e) {
-                actionsDisabled = false;
-            }
-        });
-    }
-
-    @Override
-    public void lockActionsByFocus(final Control lockedBy) {
-        lockedBy.addFocusListener(new FocusListener() {
-            @Override
-            public void focusGained(FocusEvent e) {
-                checkDoubleLock(lockedBy);
-                actionsDisabled = true;
-            }
-
-            @Override
-            public void focusLost(FocusEvent e) {
-                actionsDisabled = false;
-            }
-        });
-        lockedBy.addDisposeListener(new DisposeListener() {
-            @Override
-            public void widgetDisposed(DisposeEvent e) {
-                actionsDisabled = false;
-            }
-        });
-    }
-
-    private boolean checkDoubleLock(Control lockedBy) {
-        if (actionsDisabled) {
-            log.debug("Internal error: actions double-lock by [" + lockedBy + "]");
-            return true;
-        }
-        return false;
-    }
-
-    @Nullable
-    @Override
-    public <T> T getAdapter(Class<T> adapter)
-    {
-        if (adapter == IFindReplaceTarget.class) {
-            return adapter.cast(findReplaceTarget);
-        }
-        if (adapter.isAssignableFrom(activePresentation.getClass())) {
-            return adapter.cast(activePresentation);
-        }
-        // Try to get it from adapter
-        if (activePresentation instanceof IAdaptable) {
-            return ((IAdaptable) activePresentation).getAdapter(adapter);
-        }
-        return null;
-    }
-
-    public void addListener(IResultSetListener listener)
-    {
-        synchronized (listeners) {
-            listeners.add(listener);
-        }
-    }
-
-    public void removeListener(IResultSetListener listener)
-    {
-        synchronized (listeners) {
-            listeners.remove(listener);
-        }
-    }
-
-    public void updateEditControls()
-    {
-        ResultSetPropertyTester.firePropertyChange(ResultSetPropertyTester.PROP_EDITABLE);
-        ResultSetPropertyTester.firePropertyChange(ResultSetPropertyTester.PROP_CHANGED);
-        updateToolbar();
-    }
-
-    /**
-     * It is a hack function. Generally all command associated widgets should be updated automatically by framework.
-     * Freaking E4 do not do it. I've spent a couple of days fighting it. Guys, you owe me.
-     */
-    private void updateToolbar()
-    {
-        for (ToolBarManager tb : toolbarList) {
-            UIUtils.updateContributionItems(tb);
-        }
-        UIUtils.updateContributionItems(panelToolBar);
-    }
-
-    public void redrawData(boolean rowsChanged)
-    {
-        if (viewerPanel.isDisposed()) {
-            return;
-        }
-        if (rowsChanged) {
-            int rowCount = model.getRowCount();
-            if (curRow == null || curRow.getVisualNumber() >= rowCount) {
-                curRow = rowCount == 0 ? null : model.getRow(rowCount - 1);
-            }
-
-            // Set cursor on new row
-            if (!recordMode) {
-                this.updateFiltersText();
-            }
-        }
-        activePresentation.refreshData(rowsChanged && recordMode, false, true);
-        this.updateStatusMessage();
-    }
-
-    private void createStatusBar()
-    {
-        UIUtils.createHorizontalLine(viewerPanel);
-
-        statusBar = new Composite(viewerPanel, SWT.NONE);
-        statusBar.setBackgroundMode(SWT.INHERIT_FORCE);
-        GridData gd = new GridData(GridData.FILL_HORIZONTAL);
-        statusBar.setLayoutData(gd);
-        RowLayout toolbarsLayout = new RowLayout(SWT.HORIZONTAL);
-        toolbarsLayout.marginTop = 0;
-        toolbarsLayout.marginBottom = 0;
-        toolbarsLayout.center = true;
-        toolbarsLayout.wrap = true;
-        toolbarsLayout.pack = true;
-        statusBar.setLayout(toolbarsLayout);
-
-        {
-            ToolBarManager editToolbar = new ToolBarManager(SWT.FLAT | SWT.HORIZONTAL | SWT.RIGHT);
-
-            // handle own commands
-            editToolbar.add(new ToolbarVerticalSeparator());
-            editToolbar.add(ActionUtils.makeCommandContribution(site, ResultSetCommandHandler.CMD_APPLY_CHANGES, "Save", null, null, true));
-            editToolbar.add(ActionUtils.makeCommandContribution(site, ResultSetCommandHandler.CMD_REJECT_CHANGES, "Cancel", null, null, true));
-            editToolbar.add(ActionUtils.makeCommandContribution(site, ResultSetCommandHandler.CMD_GENERATE_SCRIPT, "Script", null, null, true));
-            editToolbar.add(new ToolbarVerticalSeparator());
-            editToolbar.add(ActionUtils.makeCommandContribution(site, ResultSetCommandHandler.CMD_ROW_EDIT));
-            editToolbar.add(ActionUtils.makeCommandContribution(site, ResultSetCommandHandler.CMD_ROW_ADD));
-            editToolbar.add(ActionUtils.makeCommandContribution(site, ResultSetCommandHandler.CMD_ROW_COPY));
-            editToolbar.add(ActionUtils.makeCommandContribution(site, ResultSetCommandHandler.CMD_ROW_DELETE));
-
-            editToolbar.createControl(statusBar);
-            toolbarList.add(editToolbar);
-        }
-        {
-            ToolBarManager navToolbar = new ToolBarManager(SWT.FLAT | SWT.HORIZONTAL | SWT.RIGHT);
-            navToolbar.add(new ToolbarVerticalSeparator());
-            navToolbar.add(ActionUtils.makeCommandContribution(site, ResultSetCommandHandler.CMD_ROW_FIRST));
-            navToolbar.add(ActionUtils.makeCommandContribution(site, ResultSetCommandHandler.CMD_ROW_PREVIOUS));
-            navToolbar.add(ActionUtils.makeCommandContribution(site, ResultSetCommandHandler.CMD_ROW_NEXT));
-            navToolbar.add(ActionUtils.makeCommandContribution(site, ResultSetCommandHandler.CMD_ROW_LAST));
-            navToolbar.add(new ToolbarVerticalSeparator());
-            navToolbar.add(ActionUtils.makeCommandContribution(site, ResultSetCommandHandler.CMD_FETCH_PAGE));
-            navToolbar.add(ActionUtils.makeCommandContribution(site, ResultSetCommandHandler.CMD_FETCH_ALL));
-            navToolbar.createControl(statusBar);
-            toolbarList.add(navToolbar);
-        }
-        {
-            ToolBarManager configToolbar = new ToolBarManager(SWT.FLAT | SWT.HORIZONTAL | SWT.RIGHT);
-            configToolbar.add(new ToolbarVerticalSeparator());
-            {
-                //configToolbar.add(new ToggleModeAction());
-                ActionContributionItem item = new ActionContributionItem(new ToggleModeAction());
-                item.setMode(ActionContributionItem.MODE_FORCE_TEXT);
-                configToolbar.add(item);
-            }
-
-            {
-                CommandContributionItemParameter ciParam = new CommandContributionItemParameter(
-                    site,
-                    "org.jkiss.dbeaver.core.resultset.panels",
-                    ResultSetCommandHandler.CMD_TOGGLE_PANELS,
-                    CommandContributionItem.STYLE_PULLDOWN);
-                ciParam.label = "Panels";
-                ciParam.mode = CommandContributionItem.MODE_FORCE_TEXT;
-                configToolbar.add(new CommandContributionItem(ciParam));
-            }
-            configToolbar.add(new ToolbarVerticalSeparator());
-            configToolbar.add(new ConfigAction());
-            configToolbar.add(new ToolbarVerticalSeparator());
-            configToolbar.createControl(statusBar);
-            toolbarList.add(configToolbar);
-        }
-
-        presentationSwitchToolbar = new ToolBar(statusBar, SWT.FLAT | SWT.HORIZONTAL | SWT.RIGHT);
-
-        statusLabel = new StatusLabel(statusBar, getSite());
-        final int fontHeight = statusLabel.getFont().getFontData()[0].getHeight();
-        statusLabel.setLayoutData(new RowData(35 * fontHeight, SWT.DEFAULT));
-
-        RowData rd = new RowData();
-        rd.exclude = true;
-        presentationSwitchToolbar.setLayoutData(rd);
-    }
-
-    @Nullable
-    public DBSDataContainer getDataContainer()
-    {
-        return curState != null ? curState.dataContainer : container.getDataContainer();
-    }
-
-    ////////////////////////////////////////////////////////////
-    // Grid/Record mode
-
-    @Override
-    public boolean isRecordMode() {
-        return recordMode;
-    }
-
-    public void toggleMode()
-    {
-        changeMode(!recordMode);
-
-        updateEditControls();
-    }
-
-    private void changeMode(boolean recordMode)
-    {
-        //Object state = savePresentationState();
-        this.recordMode = recordMode;
-        //redrawData(false);
-        activePresentation.refreshData(true, false, false);
-        activePresentation.changeMode(recordMode);
-        updateStatusMessage();
-        //restorePresentationState(state);
-    }
-
-    ////////////////////////////////////////////////////////////
-    // Misc
-
-    private void dispose()
-    {
-        savePresentationSettings();
-
-        clearData();
-
-        for (ToolBarManager tb : toolbarList) {
-            try {
-                tb.dispose();
-            } catch (Throwable e) {
-                // ignore
-                log.debug("Error disposing toolbar " + tb, e);
-            }
-        }
-        toolbarList.clear();
-    }
-
-    public boolean isAttributeReadOnly(DBDAttributeBinding attribute)
-    {
-        if (isReadOnly()) {
-            return true;
-        }
-        if (!model.isAttributeReadOnly(attribute)) {
-            return false;
-        }
-        boolean newRow = (curRow != null && curRow.getState() == ResultSetRow.STATE_ADDED);
-        return !newRow;
-    }
-
-    private Object savePresentationState() {
-        if (activePresentation instanceof IStatefulControl) {
-            return ((IStatefulControl) activePresentation).saveState();
-        } else {
-            return null;
-        }
-    }
-
-    private void restorePresentationState(Object state) {
-        if (activePresentation instanceof IStatefulControl) {
-            ((IStatefulControl) activePresentation).restoreState(state);
-        }
-    }
-
-    ///////////////////////////////////////
-    // History
-
-    List<HistoryStateItem> getStateHistory() {
-        return stateHistory;
-    }
-
-    private void setNewState(DBSDataContainer dataContainer, @Nullable DBDDataFilter dataFilter) {
-        // Create filter copy to avoid modifications
-        dataFilter = new DBDDataFilter(dataFilter == null ? model.getDataFilter() : dataFilter);
-        // Search in history
-        for (int i = 0; i < stateHistory.size(); i++) {
-            HistoryStateItem item = stateHistory.get(i);
-            if (item.dataContainer == dataContainer &&
-                (item.filter == dataFilter || (item.filter != null && dataFilter != null && item.filter.equalFilters(dataFilter))))
-            {
-                item.filter = dataFilter; // Update data filter - it may contain some orderings
-                curState = item;
-                historyPosition = i;
-                return;
-            }
-        }
-        // Save current state in history
-        while (historyPosition < stateHistory.size() - 1) {
-            stateHistory.remove(stateHistory.size() - 1);
-        }
-        curState = new HistoryStateItem(
-            dataContainer,
-            dataFilter,
-            curRow == null ? -1 : curRow.getVisualNumber());
-        stateHistory.add(curState);
-        historyPosition = stateHistory.size() - 1;
-    }
-
-    public void resetHistory() {
-        curState = null;
-        stateHistory.clear();
-        historyPosition = -1;
-    }
-
-    ///////////////////////////////////////
-    // Misc
-
-    @Nullable
-    public ResultSetRow getCurrentRow()
-    {
-        return curRow;
-    }
-
-    @Override
-    public void setCurrentRow(@Nullable ResultSetRow curRow) {
-        this.curRow = curRow;
-        if (curState != null && curRow != null) {
-            curState.rowNumber = curRow.getVisualNumber();
-        }
-//        if (recordMode) {
-//            updateRecordMode();
-//        }
-    }
-
-    ///////////////////////////////////////
-    // Status
-
-    public void setStatus(String status)
-    {
-        setStatus(status, false);
-    }
-
-    public void setStatus(String status, boolean error)
-    {
-        if (statusLabel.isDisposed()) {
-            return;
-        }
-        statusLabel.setStatus(status, error);
-    }
-
-    public void updateStatusMessage()
-    {
-        if (model.getRowCount() == 0) {
-            if (model.getVisibleAttributeCount() == 0) {
-                setStatus(CoreMessages.controls_resultset_viewer_status_empty + getExecutionTimeMessage());
-            } else {
-                setStatus(CoreMessages.controls_resultset_viewer_status_no_data + getExecutionTimeMessage());
-            }
-        } else {
-            if (recordMode) {
-                setStatus(
-                    CoreMessages.controls_resultset_viewer_status_row + (curRow == null ? 0 : curRow.getVisualNumber() + 1) +
-                        "/" + model.getRowCount() +
-                    (curRow == null ? getExecutionTimeMessage() : ""));
-            } else {
-                setStatus(
-                    String.valueOf(model.getRowCount()) +
-                    CoreMessages.controls_resultset_viewer_status_rows_fetched + getExecutionTimeMessage());
-            }
-        }
-    }
-
-    private String getExecutionTimeMessage()
-    {
-        DBCStatistics statistics = model.getStatistics();
-        if (statistics == null || statistics.isEmpty()) {
-            return "";
-        }
-        return " - " + RuntimeUtils.formatExecutionTime(statistics.getTotalTime());
-    }
-
-    /**
-     * Sets new metadata of result set
-     * @param attributes attributes metadata
-     */
-    void setMetaData(DBDAttributeBinding[] attributes)
-    {
-        model.setMetaData(attributes);
-        activePresentation.clearMetaData();
-    }
-
-    void setData(List<Object[]> rows)
-    {
-        if (viewerPanel.isDisposed()) {
-            return;
-        }
-        this.curRow = null;
-        this.model.setData(rows);
-        this.curRow = (this.model.getRowCount() > 0 ? this.model.getRow(0) : null);
-
-        {
-
-            if (model.isMetadataChanged() && getPreferenceStore().getBoolean(DBeaverPreferences.RESULT_SET_AUTO_SWITCH_MODE)) {
-                boolean newRecordMode = (rows.size() == 1);
-                if (newRecordMode != recordMode) {
-                    toggleMode();
-//                    ResultSetPropertyTester.firePropertyChange(ResultSetPropertyTester.PROP_CAN_TOGGLE);
-                }
-            }
-        }
-
-        this.activePresentation.refreshData(true, false, !model.isMetadataChanged());
-    }
-
-    void appendData(List<Object[]> rows)
-    {
-        model.appendData(rows);
-        //redrawData(true);
-        activePresentation.refreshData(false, true, true);
-
-        setStatus(NLS.bind(CoreMessages.controls_resultset_viewer_status_rows_size, model.getRowCount(), rows.size()) + getExecutionTimeMessage());
-
-        updateEditControls();
-    }
-
-    @Override
-    public int promptToSaveOnClose()
-    {
-        if (!isDirty()) {
-            return ISaveablePart2.YES;
-        }
-        int result = ConfirmationDialog.showConfirmDialog(
-            viewerPanel.getShell(),
-            DBeaverPreferences.CONFIRM_RS_EDIT_CLOSE,
-            ConfirmationDialog.QUESTION_WITH_CANCEL);
-        if (result == IDialogConstants.YES_ID) {
-            return ISaveablePart2.YES;
-        } else if (result == IDialogConstants.NO_ID) {
-            rejectChanges();
-            return ISaveablePart2.NO;
-        } else {
-            return ISaveablePart2.CANCEL;
-        }
-    }
-
-    @Override
-    public void doSave(IProgressMonitor monitor)
-    {
-        applyChanges(RuntimeUtils.makeMonitor(monitor));
-    }
-
-    public void doSave(DBRProgressMonitor monitor)
-    {
-        applyChanges(monitor);
-    }
-
-    @Override
-    public void doSaveAs()
-    {
-    }
-
-    @Override
-    public boolean isDirty()
-    {
-        return model.isDirty();
-    }
-
-    @Override
-    public boolean isSaveAsAllowed()
-    {
-        return false;
-    }
-
-    @Override
-    public boolean isSaveOnCloseNeeded()
-    {
-        return true;
-    }
-
-    @Override
-    public boolean hasData()
-    {
-        return model.hasData();
-    }
-
-    @Override
-    public boolean isHasMoreData() {
-        return getExecutionContext() != null && dataReceiver.isHasMoreData();
-    }
-
-    @Override
-    public boolean isReadOnly()
-    {
-        if (model.isUpdateInProgress() || !(activePresentation instanceof IResultSetEditor)) {
-            return true;
-        }
-        DBCExecutionContext executionContext = getExecutionContext();
-        return
-            executionContext == null ||
-            !executionContext.isConnected() ||
-            executionContext.getDataSource().getContainer().isConnectionReadOnly() ||
-            executionContext.getDataSource().getInfo().isReadOnlyData();
-    }
-
-    /**
-     * Checks that current state of result set allows to insert new rows
-     * @return true if new rows insert is allowed
-     */
-    public boolean isInsertable()
-    {
-        return
-            !isReadOnly() &&
-            model.isSingleSource() &&
-            model.getVisibleAttributeCount() > 0;
-    }
-
-    public boolean isRefreshInProgress() {
-        return dataPumpJob != null;
-    }
-
-    ///////////////////////////////////////////////////////
-    // Context menu & filters
-
-    @NotNull
-    public static IResultSetFilterManager getFilterManager() {
-        return filterManager;
-    }
-
-    public static void registerFilterManager(@Nullable IResultSetFilterManager filterManager) {
-        if (filterManager == null) {
-            filterManager = new SimpleFilterManager();
-        }
-        ResultSetViewer.filterManager = filterManager;
-    }
-
-    public void showFiltersMenu() {
-        DBDAttributeBinding curAttribute = getActivePresentation().getCurrentAttribute();
-        if (curAttribute == null) {
-            return;
-        }
-        Control control = getActivePresentation().getControl();
-        Point cursorLocation = getActivePresentation().getCursorLocation();
-        if (cursorLocation == null) {
-            return;
-        }
-        Point location = control.getDisplay().map(control, null, cursorLocation);
-
-        MenuManager menuManager = new MenuManager();
-        fillFiltersMenu(curAttribute, menuManager);
-
-        final Menu contextMenu = menuManager.createContextMenu(control);
-        contextMenu.setLocation(location);
-        contextMenu.setVisible(true);
-    }
-
-    @Override
-    public void fillContextMenu(@NotNull IMenuManager manager, @Nullable final DBDAttributeBinding attr, @Nullable final ResultSetRow row)
-    {
-        final DBPDataSource dataSource = getDataContainer() == null ? null : getDataContainer().getDataSource();
-
-        // Custom oldValue items
-        final ResultSetValueController valueController;
-        final Object value;
-        if (attr != null && row != null) {
-            valueController = new ResultSetValueController(
-                this,
-                attr,
-                row,
-                IValueController.EditType.NONE,
-                null);
-            value = valueController.getValue();
-        } else {
-            valueController = null;
-            value = null;
-        }
-
-        {
-            {
-                // Standard items
-                manager.add(ActionUtils.makeCommandContribution(site, IWorkbenchCommandConstants.EDIT_CUT));
-                manager.add(ActionUtils.makeCommandContribution(site, IWorkbenchCommandConstants.EDIT_COPY));
-
-                MenuManager extCopyMenu = new MenuManager(ActionUtils.findCommandName(ResultSetCopySpecialHandler.CMD_COPY_SPECIAL));
-                extCopyMenu.add(ActionUtils.makeCommandContribution(site, ResultSetCopySpecialHandler.CMD_COPY_SPECIAL));
-                extCopyMenu.add(ActionUtils.makeCommandContribution(site, ResultSetCommandHandler.CMD_COPY_COLUMN_NAMES));
-                if (row != null) {
-                    extCopyMenu.add(ActionUtils.makeCommandContribution(site, ResultSetCommandHandler.CMD_COPY_ROW_NAMES));
-                }
-                manager.add(extCopyMenu);
-
-                if (valueController != null) {
-                    manager.add(ActionUtils.makeCommandContribution(site, IWorkbenchCommandConstants.EDIT_PASTE));
-                    manager.add(ActionUtils.makeCommandContribution(site, CoreCommands.CMD_PASTE_SPECIAL));
-                    manager.add(ActionUtils.makeCommandContribution(site, IWorkbenchCommandConstants.EDIT_DELETE));
-                    // Edit items
-                    manager.add(new Separator());
-                    manager.add(ActionUtils.makeCommandContribution(site, ResultSetCommandHandler.CMD_ROW_EDIT));
-                    manager.add(ActionUtils.makeCommandContribution(site, ResultSetCommandHandler.CMD_ROW_EDIT_INLINE));
-                    if (!valueController.isReadOnly() && !DBUtils.isNullValue(value)/* && !attr.isRequired()*/) {
-                        manager.add(ActionUtils.makeCommandContribution(site, ResultSetCommandHandler.CMD_CELL_SET_NULL));
-                    }
-                }
-                manager.add(new GroupMarker(MENU_GROUP_EDIT));
-            }
-
-            if (valueController != null) {
-                // Menus from value handler
-                try {
-                    manager.add(new Separator());
-                    valueController.getValueManager().contributeActions(manager, valueController, null);
-                } catch (Exception e) {
-                    log.error(e);
-                }
-
-                if (row.getState() == ResultSetRow.STATE_REMOVED || (row.changes != null && row.changes.containsKey(attr))) {
-                    manager.insertAfter(IResultSetController.MENU_GROUP_EDIT, ActionUtils.makeCommandContribution(site, ResultSetCommandHandler.CMD_CELL_RESET));
-                }
-            }
-        }
-
-        if (dataSource != null && attr != null && model.getVisibleAttributeCount() > 0 && !model.isUpdateInProgress()) {
-            // Filters and View
-            manager.add(new Separator());
-            {
-                String filtersShortcut = ActionUtils.findCommandDescription(ResultSetCommandHandler.CMD_FILTER_MENU, getSite(), true);
-                String menuName = CoreMessages.controls_resultset_viewer_action_order_filter;
-                if (!CommonUtils.isEmpty(filtersShortcut)) {
-                    menuName += " (" + filtersShortcut + ")";
-                }
-                MenuManager filtersMenu = new MenuManager(
-                    menuName,
-                    DBeaverIcons.getImageDescriptor(UIIcon.FILTER),
-                    "filters"); //$NON-NLS-1$
-                filtersMenu.setRemoveAllWhenShown(true);
-                filtersMenu.addMenuListener(new IMenuListener() {
-                    @Override
-                    public void menuAboutToShow(IMenuManager manager) {
-                        fillFiltersMenu(attr, manager);
-                    }
-                });
-                manager.add(filtersMenu);
-            }
-            {
-                MenuManager viewMenu = new MenuManager(
-                    "View/Format",
-                    null,
-                    "view"); //$NON-NLS-1$
-
-                List<? extends DBDAttributeTransformerDescriptor> transformers =
-                    dataSource.getContainer().getApplication().getValueHandlerRegistry().findTransformers(
-                        dataSource, attr, null);
-                if (!CommonUtils.isEmpty(transformers)) {
-                    MenuManager transformersMenu = new MenuManager("View as");
-                    transformersMenu.setRemoveAllWhenShown(true);
-                    transformersMenu.addMenuListener(new IMenuListener() {
-                        @Override
-                        public void menuAboutToShow(IMenuManager manager) {
-                            fillAttributeTransformersMenu(manager, attr);
-                        }
-                    });
-                    viewMenu.add(transformersMenu);
-                } else {
-                    final Action customizeAction = new Action("View as") {};
-                    customizeAction.setEnabled(false);
-                    viewMenu.add(customizeAction);
-                }
-                if (getModel().isSingleSource()) {
-                    if (valueController != null) {
-                        viewMenu.add(new SetRowColorAction(attr, valueController.getValue()));
-                        if (getModel().hasColorMapping(attr)) {
-                            viewMenu.add(new ResetRowColorAction(attr, valueController.getValue()));
-                        }
-                    }
-                    viewMenu.add(new CustomizeColorsAction(attr, row));
-                    viewMenu.add(new Separator());
-                }
-                viewMenu.add(new Action("Data formats ...") {
-                    @Override
-                    public void run() {
-                        UIUtils.showPreferencesFor(
-                            getControl().getShell(),
-                            null,
-                            PrefPageDataFormat.PAGE_ID);
-                    }
-                });
-                manager.add(viewMenu);
-            }
-
-            {
-                // Navigate
-                MenuManager navigateMenu = new MenuManager(
-                    "Navigate",
-                    null,
-                    "navigate"); //$NON-NLS-1$
-                if (ActionUtils.isCommandEnabled(ResultSetCommandHandler.CMD_NAVIGATE_LINK, site)) {
-                    navigateMenu.add(ActionUtils.makeCommandContribution(site, ResultSetCommandHandler.CMD_NAVIGATE_LINK));
-                    navigateMenu.add(new Separator());
-                }
-                navigateMenu.add(new Separator());
-                navigateMenu.add(ActionUtils.makeCommandContribution(site, ITextEditorActionDefinitionIds.LINE_GOTO));
-                navigateMenu.add(ActionUtils.makeCommandContribution(site, ResultSetCommandHandler.CMD_ROW_FIRST));
-                navigateMenu.add(ActionUtils.makeCommandContribution(site, ResultSetCommandHandler.CMD_ROW_NEXT));
-                navigateMenu.add(ActionUtils.makeCommandContribution(site, ResultSetCommandHandler.CMD_ROW_PREVIOUS));
-                navigateMenu.add(ActionUtils.makeCommandContribution(site, ResultSetCommandHandler.CMD_ROW_LAST));
-
-                manager.add(navigateMenu);
-            }
-            {
-                // Layout
-                MenuManager layoutMenu = new MenuManager(
-                    "Layout",
-                    null,
-                    "layout"); //$NON-NLS-1$
-                layoutMenu.add(new ToggleModeAction());
-                layoutMenu.add(ActionUtils.makeCommandContribution(site, ResultSetCommandHandler.CMD_TOGGLE_PANELS));
-                layoutMenu.add(ActionUtils.makeCommandContribution(site, ResultSetCommandHandler.CMD_SWITCH_PRESENTATION));
-                {
-                    layoutMenu.add(new Separator());
-                    for (IContributionItem item : fillPanelsMenu()) {
-                        layoutMenu.add(item);
-                    }
-                }
-                manager.add(layoutMenu);
-
-            }
-            manager.add(new Separator());
-        }
-
-        // Fill general menu
-        final DBSDataContainer dataContainer = getDataContainer();
-        if (dataContainer != null && model.hasData()) {
-            manager.add(new Action(CoreMessages.controls_resultset_viewer_action_export, DBeaverIcons.getImageDescriptor(UIIcon.EXPORT)) {
-                @Override
-                public void run() {
-                    ActiveWizardDialog dialog = new ActiveWizardDialog(
-                        site.getWorkbenchWindow(),
-                        new DataTransferWizard(
-                            new IDataTransferProducer[]{
-                                new DatabaseTransferProducer(dataContainer, model.getDataFilter())},
-                            null
-                        ),
-                        getSelection()
-                    );
-                    dialog.open();
-                }
-            });
-        }
-        manager.add(new GroupMarker(CoreCommands.GROUP_TOOLS));
-        if (dataContainer != null && model.hasData()) {
-            manager.add(new Separator());
-            manager.add(ActionUtils.makeCommandContribution(site, IWorkbenchCommandConstants.FILE_REFRESH));
-        }
-
-        manager.add(new Separator());
-        manager.add(new GroupMarker(IWorkbenchActionConstants.MB_ADDITIONS));
-    }
-
-    private class TransformerAction extends Action {
-        private final DBDAttributeBinding attribute;
-        public TransformerAction(DBDAttributeBinding attr, String text, int style, boolean checked) {
-            super(text, style);
-            this.attribute = attr;
-            setChecked(checked);
-        }
-        @NotNull
-        DBVTransformSettings getTransformSettings() {
-            final DBVTransformSettings settings = DBVUtils.getTransformSettings(attribute, true);
-            if (settings == null) {
-                throw new IllegalStateException("Can't get/create transformer settings for '" + attribute.getFullyQualifiedName(DBPEvaluationContext.UI) + "'");
-            }
-            return settings;
-        }
-        protected void saveTransformerSettings() {
-            attribute.getDataSource().getContainer().persistConfiguration();
-            refreshData(null);
-        }
-    }
-
-    private void fillAttributeTransformersMenu(IMenuManager manager, final DBDAttributeBinding attr) {
-        final DBSDataContainer dataContainer = getDataContainer();
-        if (dataContainer == null) {
-            return;
-        }
-        final DBPDataSource dataSource = dataContainer.getDataSource();
-        final DBDRegistry registry = dataSource.getContainer().getApplication().getValueHandlerRegistry();
-        final DBVTransformSettings transformSettings = DBVUtils.getTransformSettings(attr, false);
-        DBDAttributeTransformerDescriptor customTransformer = null;
-        if (transformSettings != null && transformSettings.getCustomTransformer() != null) {
-            customTransformer = registry.getTransformer(transformSettings.getCustomTransformer());
-        }
-        List<? extends DBDAttributeTransformerDescriptor> customTransformers =
-            registry.findTransformers(dataSource, attr, true);
-        if (customTransformers != null && !customTransformers.isEmpty()) {
-            manager.add(new TransformerAction(
-                attr,
-                "Default",
-                IAction.AS_RADIO_BUTTON,
-                transformSettings == null || CommonUtils.isEmpty(transformSettings.getCustomTransformer()))
-            {
-                @Override
-                public void run() {
-                    if (isChecked()) {
-                        getTransformSettings().setCustomTransformer(null);
-                        saveTransformerSettings();
-                    }
-                }
-            });
-            for (final DBDAttributeTransformerDescriptor descriptor : customTransformers) {
-                final TransformerAction action = new TransformerAction(
-                    attr,
-                    descriptor.getName(),
-                    IAction.AS_RADIO_BUTTON,
-                    transformSettings != null && descriptor.getId().equals(transformSettings.getCustomTransformer()))
-                {
-                    @Override
-                    public void run() {
-                        if (isChecked()) {
-                            final DBVTransformSettings settings = getTransformSettings();
-                            final String oldCustomTransformer = settings.getCustomTransformer();
-                            settings.setCustomTransformer(descriptor.getId());
-                            TransformerSettingsDialog settingsDialog = new TransformerSettingsDialog(
-                                ResultSetViewer.this, attr, settings);
-                            if (settingsDialog.open() == IDialogConstants.OK_ID) {
-                                saveTransformerSettings();
-                            } else {
-                                settings.setCustomTransformer(oldCustomTransformer);
-                            }
-                        }
-                    }
-                };
-                manager.add(action);
-            }
-        }
-        if (customTransformer != null && !CommonUtils.isEmpty(customTransformer.getProperties())) {
-            manager.add(new TransformerAction(attr, "Settings ...", IAction.AS_UNSPECIFIED, false) {
-                @Override
-                public void run() {
-                    TransformerSettingsDialog settingsDialog = new TransformerSettingsDialog(
-                        ResultSetViewer.this, attr, transformSettings);
-                    if (settingsDialog.open() == IDialogConstants.OK_ID) {
-                        saveTransformerSettings();
-                    }
-                }
-            });
-        }
-
-        List<? extends DBDAttributeTransformerDescriptor> applicableTransformers =
-            registry.findTransformers(dataSource, attr, false);
-        if (applicableTransformers != null) {
-            manager.add(new Separator());
-
-            for (final DBDAttributeTransformerDescriptor descriptor : applicableTransformers) {
-                boolean checked;
-                if (transformSettings != null) {
-                    if (descriptor.isApplicableByDefault()) {
-                        checked = !transformSettings.isExcluded(descriptor.getId());
-                    } else {
-                        checked = transformSettings.isIncluded(descriptor.getId());
-                    }
-                } else {
-                    checked = descriptor.isApplicableByDefault();
-                }
-                manager.add(new TransformerAction(attr, descriptor.getName(), IAction.AS_CHECK_BOX, checked) {
-                    @Override
-                    public void run() {
-                        getTransformSettings().enableTransformer(descriptor, !isChecked());
-                        saveTransformerSettings();
-                    }
-                });
-            }
-        }
-    }
-
-    private void fillFiltersMenu(@NotNull DBDAttributeBinding attribute, @NotNull IMenuManager filtersMenu)
-    {
-        if (supportsDataFilter()) {
-            //filtersMenu.add(new FilterByListAction(operator, type, attribute));
-            DBCLogicalOperator[] operators = attribute.getValueHandler().getSupportedOperators(attribute);
-            // Operators with multiple inputs
-            for (DBCLogicalOperator operator : operators) {
-                if (operator.getArgumentCount() < 0) {
-                    filtersMenu.add(new FilterByAttributeAction(operator, FilterByAttributeType.INPUT, attribute));
-                }
-            }
-            filtersMenu.add(new Separator());
-            // Operators with no inputs
-            for (DBCLogicalOperator operator : operators) {
-                if (operator.getArgumentCount() == 0) {
-                    filtersMenu.add(new FilterByAttributeAction(operator, FilterByAttributeType.NONE, attribute));
-                }
-            }
-            for (FilterByAttributeType type : FilterByAttributeType.values()) {
-                if (type == FilterByAttributeType.NONE) {
-                    // Value filters are available only if certain cell is selected
-                    continue;
-                }
-                filtersMenu.add(new Separator());
-                if (type.getValue(this, attribute, DBCLogicalOperator.EQUALS, true) == null) {
-                    // Null cell value - no operators can be applied
-                    continue;
-                }
-                for (DBCLogicalOperator operator : operators) {
-                    if (operator.getArgumentCount() > 0) {
-                        filtersMenu.add(new FilterByAttributeAction(operator, type, attribute));
-                    }
-                }
-            }
-            filtersMenu.add(new Separator());
-            DBDAttributeConstraint constraint = model.getDataFilter().getConstraint(attribute);
-            if (constraint != null && constraint.hasCondition()) {
-                filtersMenu.add(new FilterResetAttributeAction(attribute));
-            }
-        }
-        filtersMenu.add(new Separator());
-        filtersMenu.add(new ToggleServerSideOrderingAction());
-        filtersMenu.add(new ShowFiltersAction(true));
-    }
-
-    @Override
-    public void navigateAssociation(@NotNull DBRProgressMonitor monitor, @NotNull DBDAttributeBinding attr, @NotNull ResultSetRow row, boolean newWindow)
-        throws DBException
-    {
-        if (getExecutionContext() == null) {
-            throw new DBException("Not connected");
-        }
-        DBSEntityAssociation association = null;
-        List<DBSEntityReferrer> referrers = attr.getReferrers();
-        if (referrers != null) {
-            for (final DBSEntityReferrer referrer : referrers) {
-                if (referrer instanceof DBSEntityAssociation) {
-                    association = (DBSEntityAssociation) referrer;
-                    break;
-                }
-            }
-        }
-        if (association == null) {
-            throw new DBException("Association not found in attribute [" + attr.getName() + "]");
-        }
-
-        DBSEntityConstraint refConstraint = association.getReferencedConstraint();
-        if (refConstraint == null) {
-            throw new DBException("Broken association (referenced constraint missing)");
-        }
-        if (!(refConstraint instanceof DBSEntityReferrer)) {
-            throw new DBException("Referenced constraint [" + refConstraint + "] is not a referrer");
-        }
-        DBSEntity targetEntity = refConstraint.getParentObject();
-        if (targetEntity == null) {
-            throw new DBException("Null constraint parent");
-        }
-        if (!(targetEntity instanceof DBSDataContainer)) {
-            throw new DBException("Entity [" + DBUtils.getObjectFullName(targetEntity, DBPEvaluationContext.UI) + "] is not a data container");
-        }
-
-        // make constraints
-        List<DBDAttributeConstraint> constraints = new ArrayList<>();
-        int visualPosition = 0;
-        // Set conditions
-        List<? extends DBSEntityAttributeRef> ownAttrs = CommonUtils.safeList(((DBSEntityReferrer) association).getAttributeReferences(monitor));
-        List<? extends DBSEntityAttributeRef> refAttrs = CommonUtils.safeList(((DBSEntityReferrer) refConstraint).getAttributeReferences(monitor));
-        if (ownAttrs.size() != refAttrs.size()) {
-            throw new DBException(
-                "Entity [" + DBUtils.getObjectFullName(targetEntity, DBPEvaluationContext.UI) + "] association [" + association.getName() +
-                    "] columns differs from referenced constraint [" + refConstraint.getName() + "] (" + ownAttrs.size() + "<>" + refAttrs.size() + ")");
-        }
-        // Add association constraints
-        for (int i = 0; i < ownAttrs.size(); i++) {
-            DBSEntityAttributeRef ownAttr = ownAttrs.get(i);
-            DBSEntityAttributeRef refAttr = refAttrs.get(i);
-            DBDAttributeBinding ownBinding = model.getAttributeBinding(ownAttr.getAttribute());
-            assert ownBinding != null;
-
-            DBDAttributeConstraint constraint = new DBDAttributeConstraint(refAttr.getAttribute(), visualPosition++);
-            constraint.setVisible(true);
-            constraints.add(constraint);
-
-            Object keyValue = model.getCellValue(ownBinding, row);
-            constraint.setOperator(DBCLogicalOperator.EQUALS);
-            constraint.setValue(keyValue);
-        }
-        DBDDataFilter newFilter = new DBDDataFilter(constraints);
-
-        if (newWindow) {
-            openResultsInNewWindow(monitor, targetEntity, newFilter);
-        } else {
-            runDataPump((DBSDataContainer) targetEntity, newFilter, 0, getSegmentMaxRows(), -1, true, false, null);
-        }
-    }
-
-    private void openResultsInNewWindow(DBRProgressMonitor monitor, DBSEntity targetEntity, final DBDDataFilter newFilter) {
-        final DBPDataSource dataSource = getExecutionContext().getDataSource();
-        if (dataSource == null) {
-            return;
-        }
-        final DBNDatabaseNode targetNode = dataSource.getContainer().getApplication().getNavigatorModel().getNodeByObject(monitor, targetEntity, false);
-        if (targetNode == null) {
-            UIUtils.showMessageBox(null, "Open link", "Can't navigate to '" + DBUtils.getObjectFullName(targetEntity, DBPEvaluationContext.UI) + "' - navigator node not found", SWT.ICON_ERROR);
-            return;
-        }
-        DBeaverUI.asyncExec(new Runnable() {
-            @Override
-            public void run() {
-                openNewDataEditor(targetNode, newFilter);
-            }
-        });
-    }
-
-    @Override
-    public int getHistoryPosition() {
-        return historyPosition;
-    }
-
-    @Override
-    public int getHistorySize() {
-        return stateHistory.size();
-    }
-
-    @Override
-    public void navigateHistory(int position) {
-        if (position < 0 || position >= stateHistory.size()) {
-            // out of range
-            log.debug("Wrong history position: " + position);
-            return;
-        }
-        HistoryStateItem state = stateHistory.get(position);
-        int segmentSize = getSegmentMaxRows();
-        if (state.rowNumber >= 0 && state.rowNumber >= segmentSize && segmentSize > 0) {
-            segmentSize = (state.rowNumber / segmentSize + 1) * segmentSize;
-        }
-
-        runDataPump(state.dataContainer, state.filter, 0, segmentSize, state.rowNumber, true, false, null);
-    }
-
-    @Override
-    public void updatePanelsContent(boolean forceRefresh) {
-        updateEditControls();
-        for (IResultSetPanel panel : getActivePanels()) {
-            panel.refresh(forceRefresh);
-        }
-    }
-
-    @Override
-    public void updatePanelActions() {
-        IResultSetPanel visiblePanel = getVisiblePanel();
-        panelToolBar.removeAll();
-        if (visiblePanel != null) {
-            visiblePanel.contributeActions(panelToolBar);
-        }
-        addDefaultPanelActions();
-        panelToolBar.update(true);
-
-        ToolBar toolBar = panelToolBar.getControl();
-        Point toolBarSize = toolBar.computeSize(SWT.DEFAULT, SWT.DEFAULT);
-        this.panelFolder.setTabHeight(toolBarSize.y);
-    }
-
-    @Override
-    public Composite getControl()
-    {
-        return this.viewerPanel;
-    }
-
-    @NotNull
-    @Override
-    public IWorkbenchPartSite getSite()
-    {
-        return site;
-    }
-
-    @Override
-    @NotNull
-    public ResultSetModel getModel()
-    {
-        return model;
-    }
-
-    @Override
-    public ResultSetModel getInput()
-    {
-        return model;
-    }
-
-    @Override
-    public void setInput(Object input)
-    {
-        throw new IllegalArgumentException("ResultSet model can't be changed");
-    }
-
-    @Override
-    @NotNull
-    public IResultSetSelection getSelection()
-    {
-        if (activePresentation instanceof ISelectionProvider) {
-            ISelection selection = ((ISelectionProvider) activePresentation).getSelection();
-            if (selection.isEmpty()) {
-                return new EmptySelection();
-            } else if (selection instanceof IResultSetSelection) {
-                return (IResultSetSelection) selection;
-            } else {
-                log.debug("Bad selection type (" + selection + ") in presentation " + activePresentation);
-            }
-        }
-        return new EmptySelection();
-    }
-
-    @Override
-    public void setSelection(ISelection selection, boolean reveal)
-    {
-        if (activePresentation instanceof ISelectionProvider) {
-            ((ISelectionProvider) activePresentation).setSelection(selection);
-        }
-    }
-
-    @NotNull
-    @Override
-    public DBDDataReceiver getDataReceiver() {
-        return dataReceiver;
-    }
-
-    @Nullable
-    @Override
-    public DBCExecutionContext getExecutionContext() {
-        return container.getExecutionContext();
-    }
-
-    @Override
-    public void refresh()
-    {
-        // Check if we are dirty
-        if (isDirty()) {
-            switch (promptToSaveOnClose()) {
-                case ISaveablePart2.CANCEL:
-                    return;
-                case ISaveablePart2.YES:
-                    // Apply changes
-                    applyChanges(null, new ResultSetPersister.DataUpdateListener() {
-                        @Override
-                        public void onUpdate(boolean success) {
-                            if (success) {
-                                DBeaverUI.asyncExec(new Runnable() {
-                                    @Override
-                                    public void run() {
-                                        refresh();
-                                    }
-                                });
-                            }
-                        }
-                    });
-                    return;
-                default:
-                    // Just ignore previous RS values
-                    break;
-            }
-        }
-
-        // Pump data
-        ResultSetRow oldRow = curRow;
-
-        DBSDataContainer dataContainer = getDataContainer();
-        if (container.isReadyToRun() && dataContainer != null && dataPumpJob == null) {
-            int segmentSize = getSegmentMaxRows();
-            if (oldRow != null && oldRow.getVisualNumber() >= segmentSize && segmentSize > 0) {
-                segmentSize = (oldRow.getVisualNumber() / segmentSize + 1) * segmentSize;
-            }
-            runDataPump(dataContainer, null, 0, segmentSize, -1, true, false, new Runnable() {
-                @Override
-                public void run()
-                {
-                    activePresentation.formatData(true);
-                }
-            });
-        } else {
-            UIUtils.showErrorDialog(
-                null,
-                "Error executing query",
-                dataContainer == null ?
-                    "Viewer detached from data source" :
-                    dataPumpJob == null ?
-                        "Can't refresh after reconnect. Re-execute query." :
-                        "Previous query is still running");
-        }
-    }
-
-    public void refreshWithFilter(DBDDataFilter filter) {
-        DBSDataContainer dataContainer = getDataContainer();
-        if (dataContainer != null) {
-            runDataPump(
-                dataContainer,
-                filter,
-                0,
-                getSegmentMaxRows(),
-                curRow == null ? -1 : curRow.getRowNumber(),
-                true,
-                false,
-                null);
-        }
-    }
-
-    @Override
-    public boolean refreshData(@Nullable Runnable onSuccess) {
-        DBSDataContainer dataContainer = getDataContainer();
-        if (container.isReadyToRun() && dataContainer != null && dataPumpJob == null) {
-            int segmentSize = getSegmentMaxRows();
-            if (curRow != null && curRow.getVisualNumber() >= segmentSize && segmentSize > 0) {
-                segmentSize = (curRow.getVisualNumber() / segmentSize + 1) * segmentSize;
-            }
-            return runDataPump(dataContainer, model.getDataFilter(), 0, segmentSize, curRow == null ? 0 : curRow.getRowNumber(), false, false, onSuccess);
-        } else {
-            return false;
-        }
-    }
-
-    public synchronized void readNextSegment()
-    {
-        if (!dataReceiver.isHasMoreData()) {
-            return;
-        }
-        DBSDataContainer dataContainer = getDataContainer();
-        if (dataContainer != null && !model.isUpdateInProgress() && dataPumpJob == null) {
-            dataReceiver.setHasMoreData(false);
-            dataReceiver.setNextSegmentRead(true);
-
-            runDataPump(
-                dataContainer,
-                model.getDataFilter(),
-                model.getRowCount(),
-                getSegmentMaxRows(),
-                -1,//curRow == null ? -1 : curRow.getRowNumber(), // Do not reposition cursor after next segment read!
-                false,
-                true,
-                null);
-        }
-    }
-
-    @Override
-    public void readAllData() {
-        if (!dataReceiver.isHasMoreData()) {
-            return;
-        }
-        if (ConfirmationDialog.showConfirmDialogEx(
-            viewerPanel.getShell(),
-            DBeaverPreferences.CONFIRM_RS_FETCH_ALL,
-            ConfirmationDialog.QUESTION,
-            ConfirmationDialog.WARNING) != IDialogConstants.YES_ID)
-        {
-            return;
-        }
-
-        DBSDataContainer dataContainer = getDataContainer();
-        if (dataContainer != null && !model.isUpdateInProgress() && dataPumpJob == null) {
-            dataReceiver.setHasMoreData(false);
-            dataReceiver.setNextSegmentRead(true);
-
-            runDataPump(
-                dataContainer,
-                model.getDataFilter(),
-                model.getRowCount(),
-                -1,
-                curRow == null ? -1 : curRow.getRowNumber(),
-                false,
-                true,
-                null);
-        }
-    }
-
-    int getSegmentMaxRows()
-    {
-        if (getDataContainer() == null) {
-            return 0;
-        }
-        return getPreferenceStore().getInt(DBeaverPreferences.RESULT_SET_MAX_ROWS);
-    }
-
-    synchronized boolean runDataPump(
-        @NotNull final DBSDataContainer dataContainer,
-        @Nullable final DBDDataFilter dataFilter,
-        final int offset,
-        final int maxRows,
-        final int focusRow,
-        final boolean saveHistory,
-        final boolean scroll,
-        @Nullable final Runnable finalizer)
-    {
-        if (dataPumpJob != null) {
-            UIUtils.showMessageBox(viewerPanel.getShell(), "Data read", "Data read is in progress - can't run another", SWT.ICON_WARNING);
-            return false;
-        }
-        // Read data
-        Composite progressControl = viewerPanel;
-        if (activePresentation.getControl() instanceof Composite) {
-            progressControl = (Composite) activePresentation.getControl();
-        }
-        final Object presentationState = savePresentationState();
-        dataPumpJob = new ResultSetDataPumpJob(
-            dataContainer,
-            dataFilter,
-            this,
-            getExecutionContext(),
-            progressControl);
-        dataPumpJob.addJobChangeListener(new JobChangeAdapter() {
-            @Override
-            public void aboutToRun(IJobChangeEvent event) {
-                model.setUpdateInProgress(true);
-                model.setStatistics(null);
-                DBeaverUI.asyncExec(new Runnable() {
-                    @Override
-                    public void run() {
-                        filtersPanel.enableFilters(false);
-                    }
-                });
-            }
-
-            @Override
-            public void done(IJobChangeEvent event) {
-                ResultSetDataPumpJob job = (ResultSetDataPumpJob)event.getJob();
-                final Throwable error = job.getError();
-                if (job.getStatistics() != null) {
-                    model.setStatistics(job.getStatistics());
-                }
-                final Control control = getControl();
-                if (control.isDisposed()) {
-                    return;
-                }
-                DBeaverUI.asyncExec(new Runnable() {
-                    @Override
-                    public void run() {
-                        try {
-                            if (control.isDisposed()) {
-                                return;
-                            }
-                            final Shell shell = control.getShell();
-                            if (error != null) {
-                                //setStatus(error.getMessage(), true);
-                                UIUtils.showErrorDialog(
-                                    shell,
-                                    "Error executing query",
-                                    "Query execution failed",
-                                    error);
-                            } else if (focusRow >= 0 && focusRow < model.getRowCount() && model.getVisibleAttributeCount() > 0) {
-                                // Seems to be refresh
-                                // Restore original position
-                                curRow = model.getRow(focusRow);
-                                restorePresentationState(presentationState);
-                            }
-                            if (saveHistory && error == null) {
-                                setNewState(dataContainer, useDataFilter);
-                            }
-                            activePresentation.updateValueView();
-                            updatePanelsContent(false);
-
-<<<<<<< HEAD
-                            if (!scroll) {
-                                if (saveHistory && error == null) {
-                                    setNewState(dataContainer, dataFilter);
-                                }
-
-                                if (dataFilter != null) {
-                                    model.updateDataFilter(dataFilter);
-                                    //activePresentation.refreshData(true, false);
-                                }
-                                activePresentation.refreshData(true, false, true);
-=======
-                            model.setUpdateInProgress(false);
-                            if (error == null && useDataFilter != null) {
-                                model.updateDataFilter(useDataFilter);
-                                //activePresentation.refreshData(true, false);
->>>>>>> 5d99a5d5
-                            }
-                            model.setUpdateInProgress(false);
-                            updateFiltersText(error == null);
-                            updateToolbar();
-                            fireResultSetLoad();
-                        } finally {
-                            if (finalizer != null) {
-                                try {
-                                    finalizer.run();
-                                } catch (Throwable e) {
-                                    log.error(e);
-                                }
-                            }
-
-                            dataPumpJob = null;
-                        }
-                    }
-                });
-            }
-        });
-        dataPumpJob.setOffset(offset);
-        dataPumpJob.setMaxRows(maxRows);
-        dataPumpJob.schedule();
-
-        return true;
-    }
-
-    private void clearData()
-    {
-        this.model.clearData();
-        this.curRow = null;
-        this.activePresentation.clearMetaData();
-    }
-
-    @Override
-    public boolean applyChanges(@Nullable DBRProgressMonitor monitor)
-    {
-        return applyChanges(monitor, null);
-    }
-
-    /**
-     * Saves changes to database
-     * @param monitor monitor. If null then save will be executed in async job
-     * @param listener finish listener (may be null)
-     */
-    public boolean applyChanges(@Nullable DBRProgressMonitor monitor, @Nullable ResultSetPersister.DataUpdateListener listener)
-    {
-        try {
-            ResultSetPersister persister = createDataPersister(false);
-            return persister.applyChanges(monitor, false, listener);
-        } catch (DBException e) {
-            UIUtils.showErrorDialog(null, "Apply changes error", "Error saving changes in database", e);
-            return false;
-        }
-    }
-
-    @Override
-    public void rejectChanges()
-    {
-        if (!isDirty()) {
-            return;
-        }
-        try {
-            createDataPersister(true).rejectChanges();
-        } catch (DBException e) {
-            log.debug(e);
-        }
-    }
-
-    @Override
-    public List<DBEPersistAction> generateChangesScript(@NotNull DBRProgressMonitor monitor)
-    {
-        try {
-            ResultSetPersister persister = createDataPersister(false);
-            persister.applyChanges(monitor, true, null);
-            return persister.getScript();
-        } catch (DBException e) {
-            UIUtils.showErrorDialog(null, "SQL script generate error", "Error saving changes in database", e);
-            return Collections.emptyList();
-        }
-    }
-
-    @NotNull
-    private ResultSetPersister createDataPersister(boolean skipKeySearch)
-        throws DBException
-    {
-        if (!skipKeySearch && !model.isSingleSource()) {
-            throw new DBException("Can't save data for result set from multiple sources");
-        }
-        boolean needPK = false;
-        if (!skipKeySearch) {
-            for (ResultSetRow row : model.getAllRows()) {
-                if (row.getState() == ResultSetRow.STATE_REMOVED || (row.getState() == ResultSetRow.STATE_NORMAL && row.isChanged())) {
-                    needPK = true;
-                    break;
-                }
-            }
-        }
-        if (needPK) {
-            // If we have deleted or updated rows then check for unique identifier
-            if (!checkEntityIdentifier()) {
-                throw new DBException("No unique identifier defined");
-            }
-        }
-        return new ResultSetPersister(this);
-    }
-
-    void addNewRow(final boolean copyCurrent, boolean afterCurrent)
-    {
-        int rowNum = curRow == null ? 0 : curRow.getVisualNumber();
-        if (rowNum >= model.getRowCount()) {
-            rowNum = model.getRowCount() - 1;
-        }
-        if (rowNum < 0) {
-            rowNum = 0;
-        }
-
-        final DBCExecutionContext executionContext = getExecutionContext();
-        if (executionContext == null) {
-            return;
-        }
-
-        // Add new row
-        final DBDAttributeBinding docAttribute = model.getDocumentAttribute();
-        final DBDAttributeBinding[] attributes = model.getAttributes();
-        final Object[] cells;
-        final int currentRowNumber = rowNum;
-        // Copy cell values in new context
-        try (DBCSession session = executionContext.openSession(VoidProgressMonitor.INSTANCE, DBCExecutionPurpose.UTIL, CoreMessages.controls_resultset_viewer_add_new_row_context_name)) {
-            if (docAttribute != null) {
-                cells = new Object[1];
-                if (copyCurrent && currentRowNumber >= 0 && currentRowNumber < model.getRowCount()) {
-                    Object[] origRow = model.getRowData(currentRowNumber);
-                    try {
-                        cells[0] = docAttribute.getValueHandler().getValueFromObject(session, docAttribute, origRow[0], true);
-                    } catch (DBCException e) {
-                        log.warn(e);
-                    }
-                }
-                if (cells[0] == null) {
-                    try {
-                        cells[0] = DBUtils.makeNullValue(session, docAttribute.getValueHandler(), docAttribute.getAttribute());
-                    } catch (DBCException e) {
-                        log.warn(e);
-                    }
-                }
-            } else {
-                cells = new Object[attributes.length];
-                if (copyCurrent && currentRowNumber >= 0 && currentRowNumber < model.getRowCount()) {
-                    Object[] origRow = model.getRowData(currentRowNumber);
-                    for (int i = 0; i < attributes.length; i++) {
-                        DBDAttributeBinding metaAttr = attributes[i];
-                        DBSAttributeBase attribute = metaAttr.getAttribute();
-                        if (attribute.isAutoGenerated() || attribute.isPseudoAttribute()) {
-                            // set pseudo and autoincrement attributes to null
-                            cells[i] = null;
-                        } else {
-                            try {
-                                cells[i] = metaAttr.getValueHandler().getValueFromObject(session, attribute, origRow[i], true);
-                            } catch (DBCException e) {
-                                log.warn(e);
-                                try {
-                                    cells[i] = DBUtils.makeNullValue(session, metaAttr.getValueHandler(), attribute);
-                                } catch (DBCException e1) {
-                                    log.warn(e1);
-                                }
-                            }
-                        }
-                    }
-                } else {
-                    // Initialize new values
-                    for (int i = 0; i < attributes.length; i++) {
-                        DBDAttributeBinding metaAttr = attributes[i];
-                        try {
-                            cells[i] = DBUtils.makeNullValue(session, metaAttr.getValueHandler(), metaAttr.getAttribute());
-                        } catch (DBCException e) {
-                            log.warn(e);
-                        }
-                    }
-                }
-            }
-        }
-        curRow = model.addNewRow(afterCurrent ? rowNum + 1 : rowNum, cells);
-        redrawData(true);
-        updateEditControls();
-        fireResultSetChange();
-    }
-
-    void deleteSelectedRows()
-    {
-        Set<ResultSetRow> rowsToDelete = new LinkedHashSet<>();
-        if (recordMode) {
-            rowsToDelete.add(curRow);
-        } else {
-            IResultSetSelection selection = getSelection();
-            if (!selection.isEmpty()) {
-                rowsToDelete.addAll(selection.getSelectedRows());
-            }
-        }
-        if (rowsToDelete.isEmpty()) {
-            return;
-        }
-
-        int rowsRemoved = 0;
-        int lastRowNum = -1;
-        for (ResultSetRow row : rowsToDelete) {
-            if (model.deleteRow(row)) {
-                rowsRemoved++;
-            }
-            lastRowNum = row.getVisualNumber();
-        }
-        redrawData(rowsRemoved > 0);
-        // Move one row down (if we are in grid mode)
-        if (!recordMode && lastRowNum < model.getRowCount() - 1 && rowsRemoved == 0) {
-            activePresentation.scrollToRow(IResultSetPresentation.RowPosition.NEXT);
-        } else {
-            activePresentation.scrollToRow(IResultSetPresentation.RowPosition.CURRENT);
-        }
-
-        updateEditControls();
-        fireResultSetChange();
-    }
-
-    //////////////////////////////////
-    // Virtual identifier management
-
-    @Nullable
-    DBDRowIdentifier getVirtualEntityIdentifier()
-    {
-        if (!model.isSingleSource() || model.getVisibleAttributeCount() == 0) {
-            return null;
-        }
-        DBDRowIdentifier rowIdentifier = model.getVisibleAttribute(0).getRowIdentifier();
-        DBSEntityReferrer identifier = rowIdentifier == null ? null : rowIdentifier.getUniqueKey();
-        if (identifier != null && identifier instanceof DBVEntityConstraint) {
-            return rowIdentifier;
-        } else {
-            return null;
-        }
-    }
-
-    boolean checkEntityIdentifier() throws DBException
-    {
-        DBSEntity entity = model.getSingleSource();
-        if (entity == null) {
-            UIUtils.showErrorDialog(
-                null,
-                "Unrecognized entity",
-                "Can't detect source entity");
-            return false;
-        }
-        final DBCExecutionContext executionContext = getExecutionContext();
-        if (executionContext == null) {
-            return false;
-        }
-        // Check for value locators
-        // Probably we have only virtual one with empty attribute set
-        final DBDRowIdentifier identifier = getVirtualEntityIdentifier();
-        if (identifier != null) {
-            if (CommonUtils.isEmpty(identifier.getAttributes())) {
-                // Empty identifier. We have to define it
-                return new UIConfirmation() {
-                    @Override
-                    public Boolean runTask() {
-                        return ValidateUniqueKeyUsageDialog.validateUniqueKey(ResultSetViewer.this, executionContext);
-                    }
-                }.confirm();
-            }
-        }
-        {
-            // Check attributes of non-virtual identifier
-            DBDRowIdentifier rowIdentifier = model.getVisibleAttribute(0).getRowIdentifier();
-            if (rowIdentifier == null) {
-                // We shouldn't be here ever!
-                // Virtual id should be created if we missing natural one
-                UIUtils.showErrorDialog(
-                    null,
-                    "No entity identifier",
-                    "Entity " + entity.getName() + " has no unique key");
-                return false;
-            } else if (CommonUtils.isEmpty(rowIdentifier.getAttributes())) {
-                UIUtils.showErrorDialog(
-                    null,
-                    "No entity identifier",
-                    "Attributes of '" + DBUtils.getObjectFullName(rowIdentifier.getUniqueKey(), DBPEvaluationContext.UI) + "' are missing in result set");
-                return false;
-            }
-        }
-        return true;
-    }
-
-    boolean editEntityIdentifier(DBRProgressMonitor monitor) throws DBException
-    {
-        DBDRowIdentifier virtualEntityIdentifier = getVirtualEntityIdentifier();
-        if (virtualEntityIdentifier == null) {
-            log.warn("No virtual identifier");
-            return false;
-        }
-        DBVEntityConstraint constraint = (DBVEntityConstraint) virtualEntityIdentifier.getUniqueKey();
-
-        EditConstraintPage page = new EditConstraintPage(
-            "Define virtual unique identifier",
-            constraint);
-        if (!page.edit()) {
-            return false;
-        }
-
-        Collection<DBSEntityAttribute> uniqueAttrs = page.getSelectedAttributes();
-        constraint.setAttributes(uniqueAttrs);
-        virtualEntityIdentifier = getVirtualEntityIdentifier();
-        if (virtualEntityIdentifier == null) {
-            log.warn("No virtual identifier defined");
-            return false;
-        }
-        virtualEntityIdentifier.reloadAttributes(monitor, model.getAttributes());
-        persistConfig();
-
-        return true;
-    }
-
-    void clearEntityIdentifier(DBRProgressMonitor monitor) throws DBException
-    {
-        DBDAttributeBinding firstAttribute = model.getVisibleAttribute(0);
-        DBDRowIdentifier rowIdentifier = firstAttribute.getRowIdentifier();
-        if (rowIdentifier != null) {
-            DBVEntityConstraint virtualKey = (DBVEntityConstraint) rowIdentifier.getUniqueKey();
-            virtualKey.setAttributes(Collections.<DBSEntityAttribute>emptyList());
-            rowIdentifier.reloadAttributes(monitor, model.getAttributes());
-            virtualKey.getParentObject().setProperty(DBVConstants.PROPERTY_USE_VIRTUAL_KEY_QUIET, null);
-        }
-
-        persistConfig();
-    }
-
-    public void fireResultSetChange() {
-        synchronized (listeners) {
-            if (!listeners.isEmpty()) {
-                for (IResultSetListener listener : listeners) {
-                    listener.handleResultSetChange();
-                }
-            }
-        }
-    }
-
-    public void fireResultSetLoad() {
-        synchronized (listeners) {
-            if (!listeners.isEmpty()) {
-                for (IResultSetListener listener : listeners) {
-                    listener.handleResultSetLoad();
-                }
-            }
-        }
-    }
-
-    private static class SimpleFilterManager implements IResultSetFilterManager {
-        private final Map<String, List<String>> filterHistory = new HashMap<>();
-        @NotNull
-        @Override
-        public List<String> getQueryFilterHistory(@NotNull String query) throws DBException {
-            final List<String> filters = filterHistory.get(query);
-            if (filters != null) {
-                return filters;
-            }
-            return Collections.emptyList();
-        }
-
-        @Override
-        public void saveQueryFilterValue(@NotNull String query, @NotNull String filterValue) throws DBException {
-            List<String> filters = filterHistory.get(query);
-            if (filters == null) {
-                filters = new ArrayList<>();
-                filterHistory.put(query, filters);
-            }
-            filters.add(filterValue);
-        }
-
-        @Override
-        public void deleteQueryFilterValue(@NotNull String query, String filterValue) throws DBException {
-            List<String> filters = filterHistory.get(query);
-            if (filters != null) {
-                filters.add(filterValue);
-            }
-        }
-    }
-
-    private class EmptySelection extends StructuredSelection implements IResultSetSelection {
-        @NotNull
-        @Override
-        public IResultSetController getController() {
-            return ResultSetViewer.this;
-        }
-
-        @NotNull
-        @Override
-        public Collection<DBDAttributeBinding> getSelectedAttributes() {
-            return Collections.emptyList();
-        }
-
-        @NotNull
-        @Override
-        public Collection<ResultSetRow> getSelectedRows() {
-            return Collections.emptyList();
-        }
-
-        @Override
-        public DBDAttributeBinding getElementAttribute(Object element) {
-            return null;
-        }
-
-        @Override
-        public ResultSetRow getElementRow(Object element) {
-            return null;
-        }
-    }
-
-    public static class PanelsMenuContributor extends CompoundContributionItem
-    {
-        @Override
-        protected IContributionItem[] getContributionItems() {
-            final ResultSetViewer rsv = (ResultSetViewer) ResultSetCommandHandler.getActiveResultSet(
-                DBeaverUI.getActiveWorkbenchWindow().getActivePage().getActivePart());
-            if (rsv == null) {
-                return new IContributionItem[0];
-            }
-            List<IContributionItem> items = rsv.fillPanelsMenu();
-            return items.toArray(new IContributionItem[items.size()]);
-        }
-    }
-
-    private class ConfigAction extends Action implements IMenuCreator {
-        public ConfigAction()
-        {
-            super(CoreMessages.controls_resultset_viewer_action_options, IAction.AS_DROP_DOWN_MENU);
-            setImageDescriptor(DBeaverIcons.getImageDescriptor(UIIcon.CONFIGURATION));
-        }
-
-        @Override
-        public IMenuCreator getMenuCreator()
-        {
-            return this;
-        }
-
-        @Override
-        public void runWithEvent(Event event)
-        {
-            Menu menu = getMenu(activePresentation.getControl());
-            if (menu != null && event.widget instanceof ToolItem) {
-                Rectangle bounds = ((ToolItem) event.widget).getBounds();
-                Point point = ((ToolItem) event.widget).getParent().toDisplay(bounds.x, bounds.y + bounds.height);
-                menu.setLocation(point.x, point.y);
-                menu.setVisible(true);
-            }
-        }
-
-        @Override
-        public void dispose()
-        {
-
-        }
-
-        @Override
-        public Menu getMenu(Control parent)
-        {
-            MenuManager menuManager = new MenuManager();
-            menuManager.add(new ShowFiltersAction(false));
-            menuManager.add(new CustomizeColorsAction());
-            menuManager.add(new Separator());
-            menuManager.add(new VirtualKeyEditAction(true));
-            menuManager.add(new VirtualKeyEditAction(false));
-            menuManager.add(new DictionaryEditAction());
-            menuManager.add(new Separator());
-            menuManager.add(new ToggleModeAction());
-            activePresentation.fillMenu(menuManager);
-            if (!CommonUtils.isEmpty(availablePresentations) && availablePresentations.size() > 1) {
-                menuManager.add(new Separator());
-                for (final ResultSetPresentationDescriptor pd : availablePresentations) {
-                    Action action = new Action(pd.getLabel(), IAction.AS_RADIO_BUTTON) {
-                        @Override
-                        public boolean isEnabled() {
-                            return !isRefreshInProgress();
-                        }
-                        @Override
-                        public boolean isChecked() {
-                            return pd == activePresentationDescriptor;
-                        }
-
-                        @Override
-                        public void run() {
-                            switchPresentation(pd);
-                        }
-                    };
-                    if (pd.getIcon() != null) {
-                        //action.setImageDescriptor(ImageDescriptor.createFromImage(pd.getIcon()));
-                    }
-                    menuManager.add(action);
-                }
-            }
-            menuManager.add(new Separator());
-            menuManager.add(new Action("Preferences") {
-                @Override
-                public void run()
-                {
-                    UIUtils.showPreferencesFor(
-                        getControl().getShell(),
-                        ResultSetViewer.this,
-                        PrefPageDatabaseGeneral.PAGE_ID);
-                }
-            });
-            return menuManager.createContextMenu(parent);
-        }
-
-        @Nullable
-        @Override
-        public Menu getMenu(Menu parent)
-        {
-            return null;
-        }
-
-    }
-
-    private class ShowFiltersAction extends Action {
-        public ShowFiltersAction(boolean context)
-        {
-            super(context ? "Customize ..." : "Order/Filter ...", DBeaverIcons.getImageDescriptor(UIIcon.FILTER));
-        }
-
-        @Override
-        public void run()
-        {
-            new FilterSettingsDialog(ResultSetViewer.this).open();
-        }
-    }
-
-    private class ToggleServerSideOrderingAction extends Action {
-        public ToggleServerSideOrderingAction()
-        {
-            super(CoreMessages.pref_page_database_resultsets_label_server_side_order);
-        }
-
-        @Override
-        public int getStyle()
-        {
-            return AS_CHECK_BOX;
-        }
-
-        @Override
-        public boolean isChecked()
-        {
-            return getPreferenceStore().getBoolean(DBeaverPreferences.RESULT_SET_ORDER_SERVER_SIDE);
-        }
-
-        @Override
-        public void run()
-        {
-            DBPPreferenceStore preferenceStore = getPreferenceStore();
-            preferenceStore.setValue(
-                DBeaverPreferences.RESULT_SET_ORDER_SERVER_SIDE,
-                !preferenceStore.getBoolean(DBeaverPreferences.RESULT_SET_ORDER_SERVER_SIDE));
-        }
-    }
-
-    private enum FilterByAttributeType {
-        VALUE(UIIcon.FILTER_VALUE) {
-            @Override
-            Object getValue(@NotNull ResultSetViewer viewer, @NotNull DBDAttributeBinding attribute, @NotNull DBCLogicalOperator operator, boolean useDefault)
-            {
-                final ResultSetRow row = viewer.getCurrentRow();
-                if (attribute == null || row == null) {
-                    return null;
-                }
-                Object cellValue = viewer.model.getCellValue(attribute, row);
-                if (operator == DBCLogicalOperator.LIKE && cellValue != null) {
-                    cellValue = "%" + cellValue + "%";
-                }
-                return cellValue;
-            }
-        },
-        INPUT(UIIcon.FILTER_INPUT) {
-            @Override
-            Object getValue(@NotNull ResultSetViewer viewer, @NotNull DBDAttributeBinding attribute, @NotNull DBCLogicalOperator operator, boolean useDefault)
-            {
-                if (useDefault) {
-                    return "..";
-                } else {
-                    ResultSetRow[] rows = null;
-                    if (operator.getArgumentCount() < 0) {
-                        Collection<ResultSetRow> selectedRows = viewer.getSelection().getSelectedRows();
-                        rows = selectedRows.toArray(new ResultSetRow[selectedRows.size()]);
-                    } else {
-                        ResultSetRow focusRow = viewer.getCurrentRow();
-                        if (focusRow != null) {
-                            rows = new ResultSetRow[] { focusRow };
-                        }
-                    }
-                    if (rows == null || rows.length == 0) {
-                        return null;
-                    }
-                    FilterValueEditDialog dialog = new FilterValueEditDialog(viewer, attribute, rows, operator);
-                    if (dialog.open() == IDialogConstants.OK_ID) {
-                        return dialog.getValue();
-                    } else {
-                        return null;
-                    }
-                }
-            }
-        },
-        CLIPBOARD(UIIcon.FILTER_CLIPBOARD) {
-            @Override
-            Object getValue(@NotNull ResultSetViewer viewer, @NotNull DBDAttributeBinding attribute, @NotNull DBCLogicalOperator operator, boolean useDefault)
-            {
-                try {
-                    return ResultSetUtils.getAttributeValueFromClipboard(attribute);
-                } catch (DBCException e) {
-                    log.debug("Error copying from clipboard", e);
-                    return null;
-                }
-            }
-        },
-        NONE(UIIcon.FILTER_VALUE) {
-            @Override
-            Object getValue(@NotNull ResultSetViewer viewer, @NotNull DBDAttributeBinding attribute, @NotNull DBCLogicalOperator operator, boolean useDefault)
-            {
-                return null;
-            }
-        };
-
-        final ImageDescriptor icon;
-
-        FilterByAttributeType(DBPImage icon)
-        {
-            this.icon = DBeaverIcons.getImageDescriptor(icon);
-        }
-        @Nullable
-        abstract Object getValue(@NotNull ResultSetViewer viewer, @NotNull DBDAttributeBinding attribute, @NotNull DBCLogicalOperator operator, boolean useDefault);
-    }
-
-    private String translateFilterPattern(DBCLogicalOperator operator, FilterByAttributeType type, DBDAttributeBinding attribute)
-    {
-        Object value = type.getValue(this, attribute, operator, true);
-        DBCExecutionContext executionContext = getExecutionContext();
-        String strValue = executionContext == null ? String.valueOf(value) : attribute.getValueHandler().getValueDisplayString(attribute, value, DBDDisplayFormat.UI);
-        if (operator.getArgumentCount() == 0) {
-            return operator.getStringValue();
-        } else {
-            return operator.getStringValue() + " " + CommonUtils.truncateString(strValue, 64);
-        }
-    }
-
-    private class FilterByAttributeAction extends Action {
-        private final DBCLogicalOperator operator;
-        private final FilterByAttributeType type;
-        private final DBDAttributeBinding attribute;
-        public FilterByAttributeAction(DBCLogicalOperator operator, FilterByAttributeType type, DBDAttributeBinding attribute)
-        {
-            super(attribute.getName() + " " + translateFilterPattern(operator, type, attribute), type.icon);
-            this.operator = operator;
-            this.type = type;
-            this.attribute = attribute;
-        }
-
-        @Override
-        public void run()
-        {
-            Object value = type.getValue(ResultSetViewer.this, attribute, operator, false);
-            if (operator.getArgumentCount() != 0 && value == null) {
-                return;
-            }
-            DBDDataFilter filter = new DBDDataFilter(model.getDataFilter());
-            DBDAttributeConstraint constraint = filter.getConstraint(attribute);
-            if (constraint != null) {
-                constraint.setOperator(operator);
-                constraint.setValue(value);
-                setDataFilter(filter, true);
-            }
-        }
-    }
-
-    private class FilterResetAttributeAction extends Action {
-        private final DBDAttributeBinding attribute;
-        public FilterResetAttributeAction(DBDAttributeBinding attribute)
-        {
-            super("Remove filter for '" + attribute.getName() + "'", DBeaverIcons.getImageDescriptor(UIIcon.REVERT));
-            this.attribute = attribute;
-        }
-
-        @Override
-        public void run()
-        {
-            DBDDataFilter dataFilter = new DBDDataFilter(model.getDataFilter());
-            DBDAttributeConstraint constraint = dataFilter.getConstraint(attribute);
-            if (constraint != null) {
-                constraint.setCriteria(null);
-                setDataFilter(dataFilter, true);
-            }
-        }
-    }
-
-    private abstract class ColorAction extends Action {
-        protected ColorAction(String name) {
-            super(name);
-        }
-        @NotNull
-        protected DBVEntity getVirtualEntity(DBDAttributeBinding binding)
-            throws IllegalStateException
-        {
-            final DBSEntity entity = getModel().getSingleSource();
-            if (entity == null) {
-                throw new IllegalStateException("No virtual entity for multi-source query");
-            }
-            final DBVEntity vEntity = DBVUtils.findVirtualEntity(entity, true);
-            assert vEntity != null;
-            return vEntity;
-        }
-
-        protected void updateColors(DBVEntity entity) {
-            model.updateColorMapping();
-            redrawData(false);
-            entity.getDataSource().getContainer().persistConfiguration();
-        }
-    }
-
-    private class SetRowColorAction extends ColorAction {
-        private final DBDAttributeBinding attribute;
-        private final Object value;
-        public SetRowColorAction(DBDAttributeBinding attr, Object value) {
-            super("Color by " + attr.getName());
-            this.attribute = attr;
-            this.value = value;
-        }
-
-        @Override
-        public void run() {
-            RGB color;
-            final Shell shell = UIUtils.createCenteredShell(getControl().getShell());
-            try {
-                ColorDialog cd = new ColorDialog(shell);
-                color = cd.open();
-                if (color == null) {
-                    return;
-                }
-            } finally {
-                shell.dispose();
-            }
-            try {
-                final DBVEntity vEntity = getVirtualEntity(attribute);
-                vEntity.setColorOverride(attribute, value, null, StringConverter.asString(color));
-                updateColors(vEntity);
-            } catch (IllegalStateException e) {
-                UIUtils.showErrorDialog(
-                    viewerPanel.getShell(),
-                    "Row color",
-                    "Can't set row color",
-                    e);
-            }
-        }
-    }
-
-    private class ResetRowColorAction extends ColorAction {
-        private final DBDAttributeBinding attribute;
-        public ResetRowColorAction(DBDAttributeBinding attr, Object value) {
-            super("Reset color by " + attr.getName());
-            this.attribute = attr;
-        }
-
-        @Override
-        public void run() {
-            final DBVEntity vEntity = getVirtualEntity(attribute);
-            vEntity.removeColorOverride(attribute);
-            updateColors(vEntity);
-        }
-    }
-
-    private class CustomizeColorsAction extends ColorAction {
-        private final DBDAttributeBinding curAttribute;
-        private final ResultSetRow row;
-
-        public CustomizeColorsAction() {
-            this(null, null);
-        }
-
-        public CustomizeColorsAction(DBDAttributeBinding curAttribute, ResultSetRow row) {
-            super("Row colors ...");
-            this.curAttribute = curAttribute;
-            this.row = row;
-        }
-
-        @Override
-        public void run() {
-            ColorSettingsDialog dialog = new ColorSettingsDialog(ResultSetViewer.this, curAttribute, row);
-            if (dialog.open() != IDialogConstants.OK_ID) {
-                return;
-            }
-            final DBVEntity vEntity = getVirtualEntity(curAttribute);
-            //vEntity.removeColorOverride(attribute);
-            updateColors(vEntity);
-        }
-
-        @Override
-        public boolean isEnabled() {
-            return false;
-        }
-    }
-
-    private class VirtualKeyEditAction extends Action {
-        private boolean define;
-
-        public VirtualKeyEditAction(boolean define)
-        {
-            super(define ? "Define virtual unique key" : "Clear virtual unique key");
-            this.define = define;
-        }
-
-        @Override
-        public boolean isEnabled()
-        {
-            DBDRowIdentifier identifier = getVirtualEntityIdentifier();
-            return identifier != null && (define || !CommonUtils.isEmpty(identifier.getAttributes()));
-        }
-
-        @Override
-        public void run()
-        {
-            DBeaverUI.runUIJob("Edit virtual key", new DBRRunnableWithProgress() {
-                @Override
-                public void run(DBRProgressMonitor monitor) throws InvocationTargetException, InterruptedException {
-                    try {
-                        if (define) {
-                            editEntityIdentifier(monitor);
-                        } else {
-                            clearEntityIdentifier(monitor);
-                        }
-                    } catch (DBException e) {
-                        throw new InvocationTargetException(e);
-                    }
-                }
-            });
-        }
-    }
-
-    private class DictionaryEditAction extends Action {
-        public DictionaryEditAction()
-        {
-            super("Define dictionary");
-        }
-
-        @Override
-        public void run()
-        {
-            EditDictionaryPage page = new EditDictionaryPage(
-                "Edit dictionary",
-                model.getSingleSource());
-            page.edit();
-        }
-
-        @Override
-        public boolean isEnabled()
-        {
-            final DBSEntity singleSource = model.getSingleSource();
-            return singleSource != null;
-        }
-    }
-
-    private class ToggleModeAction extends Action {
-        {
-            setActionDefinitionId(ResultSetCommandHandler.CMD_TOGGLE_MODE);
-            setImageDescriptor(DBeaverIcons.getImageDescriptor(UIIcon.RS_DETAILS));
-        }
-
-        public ToggleModeAction() {
-            super("Record", Action.AS_CHECK_BOX);
-        }
-
-        @Override
-        public boolean isChecked() {
-            return isRecordMode();
-        }
-
-        @Override
-        public void run() {
-            toggleMode();
-        }
-    }
-
-    class HistoryStateItem {
-        DBSDataContainer dataContainer;
-        DBDDataFilter filter;
-        int rowNumber;
-
-        public HistoryStateItem(DBSDataContainer dataContainer, @Nullable DBDDataFilter filter, int rowNumber) {
-            this.dataContainer = dataContainer;
-            this.filter = filter;
-            this.rowNumber = rowNumber;
-        }
-
-        public String describeState() {
-            DBCExecutionContext context = getExecutionContext();
-            String desc = dataContainer.getName();
-            if (context != null && filter != null && filter.hasConditions()) {
-                StringBuilder condBuffer = new StringBuilder();
-                SQLUtils.appendConditionString(filter, context.getDataSource(), null, condBuffer, true);
-                desc += " [" + condBuffer + "]";
-            }
-            return desc;
-        }
-    }
-
-    static class PresentationSettings {
-        final Set<String> enabledPanelIds = new LinkedHashSet<>();
-        String activePanelId;
-        int panelRatio;
-        boolean panelsVisible;
-    }
-
-    public static void openNewDataEditor(DBNDatabaseNode targetNode, DBDDataFilter newFilter) {
-        IEditorPart entityEditor = NavigatorHandlerObjectOpen.openEntityEditor(
-            targetNode,
-            DatabaseDataEditor.class.getName(),
-            Collections.<String, Object>singletonMap(DatabaseDataEditor.ATTR_DATA_FILTER, newFilter),
-            DBeaverUI.getActiveWorkbenchWindow()
-        );
-
-        if (entityEditor instanceof MultiPageEditorPart) {
-            Object selectedPage = ((MultiPageEditorPart) entityEditor).getSelectedPage();
-            if (selectedPage instanceof IResultSetContainer) {
-                ResultSetViewer rsv = (ResultSetViewer) ((IResultSetContainer) selectedPage).getResultSetController();
-                if (rsv != null && !rsv.isRefreshInProgress() && !newFilter.equals(rsv.getModel().getDataFilter())) {
-                    // Set filter directly
-                    rsv.refreshWithFilter(newFilter);
-                }
-            }
-        }
-    }
-
-}
+/*
+ * DBeaver - Universal Database Manager
+ * Copyright (C) 2010-2016 Serge Rieder (serge@jkiss.org)
+ *
+ * This program is free software; you can redistribute it and/or modify
+ * it under the terms of the GNU General Public License (version 2)
+ * as published by the Free Software Foundation.
+ *
+ * This program is distributed in the hope that it will be useful,
+ * but WITHOUT ANY WARRANTY; without even the implied warranty of
+ * MERCHANTABILITY or FITNESS FOR A PARTICULAR PURPOSE.  See the
+ * GNU General Public License for more details.
+ *
+ * You should have received a copy of the GNU General Public License along
+ * with this program; if not, write to the Free Software Foundation, Inc.,
+ * 51 Franklin Street, Fifth Floor, Boston, MA 02110-1301 USA.
+ */
+package org.jkiss.dbeaver.ui.controls.resultset;
+
+import org.eclipse.core.runtime.IAdaptable;
+import org.eclipse.core.runtime.IProgressMonitor;
+import org.eclipse.core.runtime.jobs.IJobChangeEvent;
+import org.eclipse.core.runtime.jobs.JobChangeAdapter;
+import org.eclipse.jface.action.*;
+import org.eclipse.jface.dialogs.IDialogConstants;
+import org.eclipse.jface.dialogs.IDialogSettings;
+import org.eclipse.jface.resource.ImageDescriptor;
+import org.eclipse.jface.resource.StringConverter;
+import org.eclipse.jface.text.IFindReplaceTarget;
+import org.eclipse.jface.viewers.ISelection;
+import org.eclipse.jface.viewers.ISelectionProvider;
+import org.eclipse.jface.viewers.StructuredSelection;
+import org.eclipse.jface.viewers.Viewer;
+import org.eclipse.osgi.util.NLS;
+import org.eclipse.swt.SWT;
+import org.eclipse.swt.custom.*;
+import org.eclipse.swt.events.*;
+import org.eclipse.swt.graphics.Color;
+import org.eclipse.swt.graphics.Point;
+import org.eclipse.swt.graphics.RGB;
+import org.eclipse.swt.graphics.Rectangle;
+import org.eclipse.swt.layout.GridData;
+import org.eclipse.swt.layout.RowData;
+import org.eclipse.swt.layout.RowLayout;
+import org.eclipse.swt.widgets.*;
+import org.eclipse.ui.*;
+import org.eclipse.ui.actions.CompoundContributionItem;
+import org.eclipse.ui.menus.CommandContributionItem;
+import org.eclipse.ui.menus.CommandContributionItemParameter;
+import org.eclipse.ui.part.MultiPageEditorPart;
+import org.eclipse.ui.texteditor.ITextEditorActionDefinitionIds;
+import org.jkiss.code.NotNull;
+import org.jkiss.code.Nullable;
+import org.jkiss.dbeaver.DBException;
+import org.jkiss.dbeaver.DBeaverPreferences;
+import org.jkiss.dbeaver.Log;
+import org.jkiss.dbeaver.core.CoreCommands;
+import org.jkiss.dbeaver.core.CoreMessages;
+import org.jkiss.dbeaver.core.DBeaverCore;
+import org.jkiss.dbeaver.core.DBeaverUI;
+import org.jkiss.dbeaver.model.*;
+import org.jkiss.dbeaver.model.data.*;
+import org.jkiss.dbeaver.model.edit.DBEPersistAction;
+import org.jkiss.dbeaver.model.exec.*;
+import org.jkiss.dbeaver.model.impl.local.StatResultSet;
+import org.jkiss.dbeaver.model.navigator.DBNDatabaseNode;
+import org.jkiss.dbeaver.model.runtime.DBRProgressMonitor;
+import org.jkiss.dbeaver.model.runtime.DBRRunnableWithProgress;
+import org.jkiss.dbeaver.model.runtime.VoidProgressMonitor;
+import org.jkiss.dbeaver.model.sql.SQLUtils;
+import org.jkiss.dbeaver.model.struct.*;
+import org.jkiss.dbeaver.model.virtual.*;
+import org.jkiss.dbeaver.tools.transfer.IDataTransferProducer;
+import org.jkiss.dbeaver.tools.transfer.database.DatabaseTransferProducer;
+import org.jkiss.dbeaver.tools.transfer.wizard.DataTransferWizard;
+import org.jkiss.dbeaver.ui.*;
+import org.jkiss.dbeaver.ui.actions.navigator.NavigatorHandlerObjectOpen;
+import org.jkiss.dbeaver.ui.controls.StatusLabel;
+import org.jkiss.dbeaver.ui.controls.ToolbarVerticalSeparator;
+import org.jkiss.dbeaver.ui.controls.resultset.view.EmptyPresentation;
+import org.jkiss.dbeaver.ui.controls.resultset.view.StatisticsPresentation;
+import org.jkiss.dbeaver.ui.data.IValueController;
+import org.jkiss.dbeaver.ui.dialogs.ActiveWizardDialog;
+import org.jkiss.dbeaver.ui.dialogs.ConfirmationDialog;
+import org.jkiss.dbeaver.ui.editors.data.DatabaseDataEditor;
+import org.jkiss.dbeaver.ui.editors.object.struct.EditConstraintPage;
+import org.jkiss.dbeaver.ui.editors.object.struct.EditDictionaryPage;
+import org.jkiss.dbeaver.ui.preferences.PrefPageDataFormat;
+import org.jkiss.dbeaver.ui.preferences.PrefPageDatabaseGeneral;
+import org.jkiss.dbeaver.utils.RuntimeUtils;
+import org.jkiss.utils.ArrayUtils;
+import org.jkiss.utils.CommonUtils;
+
+import java.lang.reflect.InvocationTargetException;
+import java.util.*;
+import java.util.List;
+
+/**
+ * ResultSetViewer
+ *
+ * TODO: fix copy multiple cells - tabulation broken
+ * TODO: links in both directions, multiple links support (context menu)
+ * TODO: not-editable cells (struct owners in record mode)
+ * TODO: PROBLEM. Multiple occurrences of the same struct type in a single table.
+ * Need to make wrapper over DBSAttributeBase or something. Or maybe it is not a problem
+ * because we search for binding by attribute only in constraints and for unique key columns which are unique?
+ * But what PK has struct type?
+ *
+ */
+public class ResultSetViewer extends Viewer
+    implements DBPContextProvider, IResultSetController, ISaveablePart2, IAdaptable
+{
+    private static final Log log = Log.getLog(ResultSetViewer.class);
+    public static final String SETTINGS_SECTION_PRESENTATIONS = "presentations";
+
+    @NotNull
+    private static IResultSetFilterManager filterManager = new SimpleFilterManager();
+
+    @NotNull
+    private final IWorkbenchPartSite site;
+    private final Composite viewerPanel;
+    private ResultSetFilterPanel filtersPanel;
+    private SashForm viewerSash;
+
+    private CTabFolder panelFolder;
+    private ToolBarManager panelToolBar;
+
+    private final Composite presentationPanel;
+
+    private final List<ToolBarManager> toolbarList = new ArrayList<>();
+    private Composite statusBar;
+    private StatusLabel statusLabel;
+
+    private final DynamicFindReplaceTarget findReplaceTarget;
+
+    // Presentation
+    @NotNull
+    private IResultSetPresentation activePresentation;
+    private ResultSetPresentationDescriptor activePresentationDescriptor;
+    private List<ResultSetPresentationDescriptor> availablePresentations;
+    private ToolBar presentationSwitchToolbar;
+    private final List<ResultSetPanelDescriptor> availablePanels = new ArrayList<>();
+
+    private final Map<ResultSetPresentationDescriptor, PresentationSettings> presentationSettings = new HashMap<>();
+    private final Map<String, IResultSetPanel> activePanels = new HashMap<>();
+
+    @NotNull
+    private final IResultSetContainer container;
+    @NotNull
+    private final ResultSetDataReceiver dataReceiver;
+
+    // Current row/col number
+    @Nullable
+    private ResultSetRow curRow;
+    // Mode
+    private boolean recordMode;
+
+    private final List<IResultSetListener> listeners = new ArrayList<>();
+
+    private volatile ResultSetDataPumpJob dataPumpJob;
+
+    private final ResultSetModel model = new ResultSetModel();
+    private HistoryStateItem curState = null;
+    private final List<HistoryStateItem> stateHistory = new ArrayList<>();
+    private int historyPosition = -1;
+
+    private boolean actionsDisabled;
+
+    public ResultSetViewer(@NotNull Composite parent, @NotNull IWorkbenchPartSite site, @NotNull IResultSetContainer container)
+    {
+        super();
+
+        this.site = site;
+        this.recordMode = false;
+        this.container = container;
+        this.dataReceiver = new ResultSetDataReceiver(this);
+
+        loadPresentationSettings();
+
+        this.viewerPanel = UIUtils.createPlaceholder(parent, 1);
+        UIUtils.setHelp(this.viewerPanel, IHelpContextIds.CTX_RESULT_SET_VIEWER);
+
+        this.filtersPanel = new ResultSetFilterPanel(this);
+        this.findReplaceTarget = new DynamicFindReplaceTarget();
+
+        this.viewerSash = UIUtils.createPartDivider(site.getPart(), viewerPanel, SWT.HORIZONTAL | SWT.SMOOTH);
+        this.viewerSash.setLayoutData(new GridData(GridData.FILL_BOTH));
+
+        this.presentationPanel = UIUtils.createPlaceholder(this.viewerSash, 1);
+        this.presentationPanel.setLayoutData(new GridData(GridData.FILL_BOTH));
+
+        this.panelFolder = new CTabFolder(this.viewerSash, SWT.FLAT | SWT.TOP);
+        this.panelFolder.marginWidth = 0;
+        this.panelFolder.marginHeight = 0;
+        this.panelFolder.setMinimizeVisible(true);
+        this.panelFolder.setMRUVisible(true);
+        this.panelFolder.setLayoutData(new GridData(GridData.FILL_BOTH));
+
+        this.panelToolBar = new ToolBarManager(SWT.HORIZONTAL | SWT.RIGHT | SWT.FLAT);
+        ToolBar panelToolbarControl = this.panelToolBar.createControl(panelFolder);
+        this.panelFolder.setTopRight(panelToolbarControl, SWT.RIGHT | SWT.WRAP);
+        this.panelFolder.addSelectionListener(new SelectionAdapter() {
+            @Override
+            public void widgetSelected(SelectionEvent e) {
+                CTabItem activeTab = panelFolder.getSelection();
+                if (activeTab != null) {
+                    setActivePanel((String) activeTab.getData());
+                }
+            }
+        });
+        this.panelFolder.addListener(SWT.Resize, new Listener() {
+            @Override
+            public void handleEvent(Event event)
+            {
+                if (!viewerSash.isDisposed()) {
+                    int[] weights = viewerSash.getWeights();
+                    getPresentationSettings().panelRatio = weights[1];
+                }
+            }
+        });
+        this.panelFolder.addCTabFolder2Listener(new CTabFolder2Adapter() {
+            @Override
+            public void close(CTabFolderEvent event) {
+                CTabItem item = (CTabItem) event.item;
+                String panelId = (String) item.getData();
+                removePanel(panelId);
+            }
+
+            @Override
+            public void minimize(CTabFolderEvent event) {
+                showPanels(false);
+            }
+
+            @Override
+            public void maximize(CTabFolderEvent event) {
+
+            }
+        });
+
+        setActivePresentation(new EmptyPresentation());
+
+        createStatusBar();
+
+        this.viewerPanel.addDisposeListener(new DisposeListener() {
+            @Override
+            public void widgetDisposed(DisposeEvent e) {
+                dispose();
+            }
+        });
+
+        changeMode(false);
+        updateFiltersText();
+    }
+
+    @Override
+    @NotNull
+    public IResultSetContainer getContainer() {
+        return container;
+    }
+
+    ////////////////////////////////////////////////////////////
+    // Filters
+
+    boolean supportsDataFilter()
+    {
+        DBSDataContainer dataContainer = getDataContainer();
+        return dataContainer != null &&
+            (dataContainer.getSupportedFeatures() & DBSDataContainer.DATA_FILTER) == DBSDataContainer.DATA_FILTER;
+    }
+
+    public void resetDataFilter(boolean refresh)
+    {
+        setDataFilter(model.createDataFilter(), refresh);
+    }
+
+    public void updateFiltersText()
+    {
+        updateFiltersText(true);
+    }
+
+    public void updateFiltersText(boolean resetFilterValue)
+    {
+        boolean enableFilters = false;
+        DBCExecutionContext context = getExecutionContext();
+        if (context != null) {
+            if (activePresentation instanceof StatisticsPresentation) {
+                enableFilters = false;
+            } else {
+                StringBuilder where = new StringBuilder();
+                SQLUtils.appendConditionString(model.getDataFilter(), context.getDataSource(), null, where, true);
+                String whereCondition = where.toString().trim();
+                if (resetFilterValue) {
+                    filtersPanel.setFilterValue(whereCondition);
+                    if (!whereCondition.isEmpty()) {
+                        filtersPanel.addFiltersHistory(whereCondition);
+                    }
+                }
+
+                if (container.isReadyToRun() && !model.isUpdateInProgress() && model.hasData()) {
+                    enableFilters = true;
+                }
+            }
+        }
+        filtersPanel.enableFilters(enableFilters);
+        //presentationSwitchToolbar.setEnabled(enableFilters);
+    }
+
+    public void setDataFilter(final DBDDataFilter dataFilter, boolean refreshData)
+    {
+        if (!model.getDataFilter().equals(dataFilter)) {
+            //model.setDataFilter(dataFilter);
+            if (refreshData) {
+                refreshWithFilter(dataFilter);
+            } else {
+                model.setDataFilter(dataFilter);
+                activePresentation.refreshData(true, false, true);
+                updateFiltersText();
+            }
+        }
+    }
+
+    ////////////////////////////////////////////////////////////
+    // Misc
+
+    @NotNull
+    public DBPPreferenceStore getPreferenceStore()
+    {
+        DBCExecutionContext context = getExecutionContext();
+        if (context != null) {
+            return context.getDataSource().getContainer().getPreferenceStore();
+        }
+        return DBeaverCore.getGlobalPreferenceStore();
+    }
+
+    @NotNull
+    @Override
+    public Color getDefaultBackground() {
+        return filtersPanel.getEditControl().getBackground();
+    }
+
+    @NotNull
+    @Override
+    public Color getDefaultForeground() {
+        return filtersPanel.getEditControl().getForeground();
+    }
+
+
+    private void persistConfig() {
+        DBCExecutionContext context = getExecutionContext();
+        if (context != null) {
+            context.getDataSource().getContainer().persistConfiguration();
+        }
+    }
+
+    ////////////////////////////////////////
+    // Presentation & panels
+
+    public List<ResultSetPresentationDescriptor> getAvailablePresentations() {
+        return availablePresentations;
+    }
+
+    @Override
+    @NotNull
+    public IResultSetPresentation getActivePresentation() {
+        return activePresentation;
+    }
+
+    void updatePresentation(final DBCResultSet resultSet) {
+        boolean changed = false;
+        try {
+            if (resultSet instanceof StatResultSet) {
+                // Statistics - let's use special presentation for it
+                availablePresentations = Collections.emptyList();
+                setActivePresentation(new StatisticsPresentation());
+                activePresentationDescriptor = null;
+                changed = true;
+            } else {
+                // Regular results
+                IResultSetContext context = new IResultSetContext() {
+                    @Override
+                    public boolean supportsAttributes() {
+                        DBDAttributeBinding[] attrs = model.getAttributes();
+                        return attrs.length > 0 &&
+                            (attrs[0].getDataKind() != DBPDataKind.DOCUMENT || !CommonUtils.isEmpty(attrs[0].getNestedBindings()));
+                    }
+
+                    @Override
+                    public boolean supportsDocument() {
+                        return model.getDocumentAttribute() != null;
+                    }
+
+                    @Override
+                    public String getDocumentContentType() {
+                        DBDAttributeBinding docAttr = model.getDocumentAttribute();
+                        return docAttr == null ? null : docAttr.getValueHandler().getValueContentType(docAttr);
+                    }
+                };
+                availablePresentations = ResultSetPresentationRegistry.getInstance().getAvailablePresentations(resultSet, context);
+                if (!availablePresentations.isEmpty()) {
+                    for (ResultSetPresentationDescriptor pd : availablePresentations) {
+                        if (pd == activePresentationDescriptor) {
+                            // Keep the same presentation
+                            return;
+                        }
+                    }
+                    String defaultPresentationId = getPreferenceStore().getString(DBeaverPreferences.RESULT_SET_PRESENTATION);
+                    ResultSetPresentationDescriptor newPresentation = null;
+                    if (!CommonUtils.isEmpty(defaultPresentationId)) {
+                        for (ResultSetPresentationDescriptor pd : availablePresentations) {
+                            if (pd.getId().equals(defaultPresentationId)) {
+                                newPresentation = pd;
+                                break;
+                            }
+                        }
+                    }
+                    if (newPresentation == null) {
+                        newPresentation = availablePresentations.get(0);
+                    }
+                    try {
+                        IResultSetPresentation instance = newPresentation.createInstance();
+                        activePresentationDescriptor = newPresentation;
+                        setActivePresentation(instance);
+                        changed = true;
+                    } catch (DBException e) {
+                        log.error(e);
+                    }
+                }
+            }
+        } finally {
+            if (changed) {
+                // Update combo
+                statusBar.setRedraw(false);
+                try {
+                    ((RowData)presentationSwitchToolbar.getLayoutData()).exclude = (activePresentationDescriptor == null);
+                    if (activePresentationDescriptor == null) {
+                        presentationSwitchToolbar.setEnabled(false);
+                    } else {
+                        presentationSwitchToolbar.setEnabled(true);
+                        for (ToolItem item : presentationSwitchToolbar.getItems()) item.dispose();
+                        for (ResultSetPresentationDescriptor pd : availablePresentations) {
+                            ToolItem item = new ToolItem(presentationSwitchToolbar, SWT.CHECK);
+                            item.setImage(DBeaverIcons.getImage(pd.getIcon()));
+                            item.setText(pd.getLabel());
+                            item.setToolTipText(pd.getDescription());
+                            item.setData(pd);
+                            if (pd == activePresentationDescriptor) {
+                                item.setSelection(true);
+                            }
+                            item.addSelectionListener(new SelectionAdapter() {
+                                @Override
+                                public void widgetSelected(SelectionEvent e) {
+                                    if (e.widget != null && e.widget.getData() != null) {
+                                        switchPresentation((ResultSetPresentationDescriptor) e.widget.getData());
+                                    }
+                                }
+                            });
+                        }
+                    }
+                    statusBar.layout();
+                } finally {
+                    // Enable redraw
+                    statusBar.setRedraw(true);
+                }
+            }
+        }
+
+    }
+
+    private void setActivePresentation(@NotNull IResultSetPresentation presentation) {
+        // Dispose previous presentation and panels
+        for (Control child : presentationPanel.getChildren()) {
+            child.dispose();
+        }
+        for (CTabItem panelItem : panelFolder.getItems()) {
+            panelItem.dispose();
+        }
+
+        // Set new presentation
+        activePresentation = presentation;
+        availablePanels.clear();
+        activePanels.clear();
+        if (activePresentationDescriptor != null) {
+            availablePanels.addAll(ResultSetPresentationRegistry.getInstance().getSupportedPanels(activePresentationDescriptor));
+        }
+        activePresentation.createPresentation(this, presentationPanel);
+
+        // Activate panels
+        {
+            boolean panelsVisible = false;
+            int[] panelWeights = new int[]{700, 300};
+
+            if (activePresentationDescriptor != null) {
+                PresentationSettings settings = getPresentationSettings();
+                panelsVisible = settings.panelsVisible;
+                if (settings.panelRatio > 0) {
+                    panelWeights = new int[] {1000 - settings.panelRatio, settings.panelRatio};
+                }
+                activateDefaultPanels(settings);
+            }
+            showPanels(panelsVisible);
+            viewerSash.setWeights(panelWeights);
+        }
+
+        presentationPanel.layout();
+
+        // Update dynamic find/replace target
+        {
+            IFindReplaceTarget nested = null;
+            if (presentation instanceof IAdaptable) {
+                nested = ((IAdaptable) presentation).getAdapter(IFindReplaceTarget.class);
+            }
+            findReplaceTarget.setTarget(nested);
+        }
+
+        if (!toolbarList.isEmpty()) {
+            for (ToolBarManager tb : toolbarList) {
+                tb.update(true);
+            }
+        }
+
+        // Set focus in presentation control
+        // Use async exec to avoid focus switch after user UI interaction (e.g. combo)
+        Display display = getControl().getDisplay();
+        if (UIUtils.isParent(viewerPanel, display.getFocusControl())) {
+            DBeaverUI.asyncExec(new Runnable() {
+                @Override
+                public void run() {
+                    activePresentation.getControl().setFocus();
+                }
+            });
+        }
+    }
+
+    /**
+     * Switch to the next presentation
+     */
+    void switchPresentation() {
+        if (availablePresentations.size() < 2) {
+            return;
+        }
+        int index = availablePresentations.indexOf(activePresentationDescriptor);
+        if (index < availablePresentations.size() - 1) {
+            index++;
+        } else {
+            index = 0;
+        }
+        switchPresentation(availablePresentations.get(index));
+    }
+
+    private void switchPresentation(ResultSetPresentationDescriptor selectedPresentation) {
+        try {
+            IResultSetPresentation instance = selectedPresentation.createInstance();
+            activePresentationDescriptor = selectedPresentation;
+            setActivePresentation(instance);
+            instance.refreshData(true, false, false);
+
+            for (ToolItem item : presentationSwitchToolbar.getItems()) {
+                item.setSelection(item.getData() == activePresentationDescriptor);
+            }
+            // Save in global preferences
+            DBeaverCore.getGlobalPreferenceStore().setValue(DBeaverPreferences.RESULT_SET_PRESENTATION, activePresentationDescriptor.getId());
+            savePresentationSettings();
+        } catch (Throwable e1) {
+            UIUtils.showErrorDialog(
+                viewerPanel.getShell(),
+                "Presentation switch",
+                "Can't switch presentation",
+                e1);
+        }
+    }
+
+    private void loadPresentationSettings() {
+        IDialogSettings pSections = ResultSetUtils.getViewerSettings(SETTINGS_SECTION_PRESENTATIONS);
+        for (IDialogSettings pSection : ArrayUtils.safeArray(pSections.getSections())) {
+            String pId = pSection.getName();
+            ResultSetPresentationDescriptor presentation = ResultSetPresentationRegistry.getInstance().getPresentation(pId);
+            if (presentation == null) {
+                log.warn("Presentation '" + pId + "' not found. ");
+                continue;
+            }
+            PresentationSettings settings = new PresentationSettings();
+            String panelIdList = pSection.get("enabledPanelIds");
+            if (panelIdList != null) {
+                Collections.addAll(settings.enabledPanelIds, panelIdList.split(","));
+            }
+            settings.activePanelId = pSection.get("activePanelId");
+            settings.panelRatio = pSection.getInt("panelRatio");
+            settings.panelsVisible = pSection.getBoolean("panelsVisible");
+            presentationSettings.put(presentation, settings);
+        }
+    }
+
+    private PresentationSettings getPresentationSettings() {
+        PresentationSettings settings = this.presentationSettings.get(activePresentationDescriptor);
+        if (settings == null) {
+            settings = new PresentationSettings();
+            this.presentationSettings.put(activePresentationDescriptor, settings);
+        }
+        return settings;
+    }
+
+    private void savePresentationSettings() {
+        IDialogSettings pSections = ResultSetUtils.getViewerSettings(SETTINGS_SECTION_PRESENTATIONS);
+        for (Map.Entry<ResultSetPresentationDescriptor, PresentationSettings> pEntry : presentationSettings.entrySet()) {
+            if (pEntry.getKey() == null) {
+                continue;
+            }
+            String pId = pEntry.getKey().getId();
+            PresentationSettings settings = pEntry.getValue();
+            IDialogSettings pSection = UIUtils.getSettingsSection(pSections, pId);
+
+            pSection.put("enabledPanelIds", CommonUtils.joinStrings(",", settings.enabledPanelIds));
+            pSection.put("activePanelId", settings.activePanelId);
+            pSection.put("panelRatio", settings.panelRatio);
+            pSection.put("panelsVisible", settings.panelsVisible);
+        }
+    }
+
+    public IResultSetPanel getVisiblePanel() {
+        return isPanelsVisible() ? activePanels.get(getPresentationSettings().activePanelId) : null;
+    }
+
+    @Override
+    public IResultSetPanel[] getActivePanels() {
+        return activePanels.values().toArray(new IResultSetPanel[activePanels.size()]);
+    }
+
+    @Override
+    public void activatePanel(String id, boolean setActive, boolean showPanels) {
+        if (showPanels && !isPanelsVisible()) {
+            showPanels(true);
+        }
+
+        PresentationSettings presentationSettings = getPresentationSettings();
+
+        IResultSetPanel panel = activePanels.get(id);
+        if (panel != null) {
+            CTabItem panelTab = getPanelTab(id);
+            if (panelTab != null) {
+                if (setActive) {
+                    panelFolder.setSelection(panelTab);
+                    presentationSettings.activePanelId = id;
+                }
+                return;
+            } else {
+                log.warn("Panel '" + id + "' tab not found");
+            }
+        }
+        // Create panel
+        ResultSetPanelDescriptor panelDescriptor = getPanelDescriptor(id);
+        if (panelDescriptor == null) {
+            log.error("Panel '" + id + "' not found");
+            return;
+        }
+        try {
+            panel = panelDescriptor.createInstance();
+        } catch (DBException e) {
+            UIUtils.showErrorDialog(getSite().getShell(), "Can't show panel", "Can't create panel '" + id + "'", e);
+            return;
+        }
+        activePanels.put(id, panel);
+
+        // Create control and tab item
+        Control panelControl = panel.createContents(activePresentation, panelFolder);
+
+        boolean firstPanel = panelFolder.getItemCount() == 0;
+        CTabItem panelTab = new CTabItem(panelFolder, SWT.CLOSE);
+        panelTab.setData(id);
+        panelTab.setText(panel.getPanelTitle());
+        panelTab.setImage(DBeaverIcons.getImage(panelDescriptor.getIcon()));
+        panelTab.setToolTipText(panel.getPanelDescription());
+        panelTab.setControl(panelControl);
+
+        if (setActive || firstPanel) {
+            panelFolder.setSelection(panelTab);
+        }
+
+        presentationSettings.enabledPanelIds.add(id);
+        if (setActive) {
+            setActivePanel(id);
+        }
+    }
+
+    private void activateDefaultPanels(PresentationSettings settings) {
+        // Cleanup unavailable panels
+        for (Iterator<String> iter = settings.enabledPanelIds.iterator(); iter.hasNext(); ) {
+            if (CommonUtils.isEmpty(iter.next())) {
+                iter.remove();
+            }
+        }
+        // Add default panels if needed
+        if (settings.enabledPanelIds.isEmpty()) {
+            for (ResultSetPanelDescriptor pd : availablePanels) {
+                if (pd.isShowByDefault()) {
+                    settings.enabledPanelIds.add(pd.getId());
+                }
+            }
+        }
+        if (!settings.enabledPanelIds.contains(settings.activePanelId)) {
+            settings.activePanelId = null;
+        }
+        if (!settings.enabledPanelIds.isEmpty()) {
+            if (settings.activePanelId == null) {
+                // Set first panel active
+                settings.activePanelId = settings.enabledPanelIds.iterator().next();
+            }
+            for (String panelId : settings.enabledPanelIds) {
+                if (!CommonUtils.isEmpty(panelId)) {
+                    activatePanel(panelId, panelId.equals(settings.activePanelId), false);
+                }
+            }
+        }
+    }
+
+    private void setActivePanel(String panelId) {
+        PresentationSettings settings = getPresentationSettings();
+        settings.activePanelId = panelId;
+        IResultSetPanel panel = activePanels.get(panelId);
+        if (panel != null) {
+            panel.activatePanel();
+            updatePanelActions();
+        }
+    }
+
+    private void removePanel(String panelId) {
+        IResultSetPanel panel = activePanels.remove(panelId);
+        if (panel != null) {
+            panel.deactivatePanel();
+        }
+        getPresentationSettings().enabledPanelIds.remove(panelId);
+        if (activePanels.isEmpty()) {
+            showPanels(false);
+        }
+    }
+
+    private ResultSetPanelDescriptor getPanelDescriptor(String id) {
+        for (ResultSetPanelDescriptor panel : availablePanels) {
+            if (panel.getId().equals(id)) {
+                return panel;
+            }
+        }
+        return null;
+    }
+
+    private CTabItem getPanelTab(String panelId) {
+        for (CTabItem tab : panelFolder.getItems()) {
+            if (CommonUtils.equalObjects(tab.getData(), panelId)) {
+                return tab;
+            }
+        }
+        return null;
+    }
+
+    public boolean isPanelsVisible() {
+        return viewerSash.getMaximizedControl() == null;
+    }
+
+    public void showPanels(boolean show) {
+        if (show == isPanelsVisible()) {
+            return;
+        }
+        CTabItem activePanelTab = panelFolder.getSelection();
+
+        if (!show) {
+            viewerSash.setMaximizedControl(presentationPanel);
+            if (activePanelTab != null && !activePanelTab.getControl().isDisposed() && UIUtils.hasFocus(activePanelTab.getControl())) {
+                // Set focus to presentation
+                activePresentation.getControl().setFocus();
+            }
+        } else {
+            activateDefaultPanels(getPresentationSettings());
+            viewerSash.setMaximizedControl(null);
+            updatePanelActions();
+            updatePanelsContent(false);
+            activePresentation.updateValueView();
+
+            // Set focus to panel
+            if (activePanelTab != null && !activePanelTab.getControl().isDisposed() && UIUtils.hasFocus(activePresentation.getControl())) {
+                activePanelTab.getControl().setFocus();
+            }
+        }
+
+        getPresentationSettings().panelsVisible = show;
+        savePresentationSettings();
+    }
+
+    private List<IContributionItem> fillPanelsMenu() {
+        List<IContributionItem> items = new ArrayList<>();
+
+        for (final ResultSetPanelDescriptor panel : availablePanels) {
+            Action panelAction = new Action(panel.getLabel(), Action.AS_CHECK_BOX) {
+                @Override
+                public boolean isChecked() {
+                    return activePanels.containsKey(panel.getId());
+                }
+
+                @Override
+                public void run() {
+                    if (isPanelsVisible() && isChecked()) {
+                        CTabItem panelTab = getPanelTab(panel.getId());
+                        if (panelTab != null) {
+                            panelTab.dispose();
+                            removePanel(panel.getId());
+                        }
+                    } else {
+                        activatePanel(panel.getId(), true, true);
+                    }
+                }
+            };
+            //panelAction.setImageDescriptor(DBeaverIcons.getImageDescriptor(panel.getIcon()));
+            items.add(new ActionContributionItem(panelAction));
+        }
+        return items;
+    }
+
+    private void addDefaultPanelActions() {
+        panelToolBar.add(new Action("View Menu", ImageDescriptor.createFromImageData(DBeaverIcons.getViewMenuImage().getImageData())) {
+            @Override
+            public void run() {
+                ToolBar tb = panelToolBar.getControl();
+                for (ToolItem item : tb.getItems()) {
+                    if (item.getData() instanceof ActionContributionItem && ((ActionContributionItem) item.getData()).getAction() == this) {
+                        MenuManager panelMenu = new MenuManager();
+                        for (IContributionItem menuItem : fillPanelsMenu()) {
+                            panelMenu.add(menuItem);
+                        }
+                        final Menu swtMenu = panelMenu.createContextMenu(panelToolBar.getControl());
+                        Rectangle ib = item.getBounds();
+                        Point displayAt = item.getParent().toDisplay(ib.x, ib.y + ib.height);
+                        swtMenu.setLocation(displayAt);
+                        swtMenu.setVisible(true);
+                        return;
+                    }
+                }
+            }
+        });
+    }
+
+    ////////////////////////////////////////
+    // Actions
+
+    public boolean isActionsDisabled() {
+        return actionsDisabled;
+    }
+
+    @Override
+    public void lockActionsByControl(Control lockedBy) {
+        if (checkDoubleLock(lockedBy)) {
+            return;
+        }
+        actionsDisabled = true;
+        lockedBy.addDisposeListener(new DisposeListener() {
+            @Override
+            public void widgetDisposed(DisposeEvent e) {
+                actionsDisabled = false;
+            }
+        });
+    }
+
+    @Override
+    public void lockActionsByFocus(final Control lockedBy) {
+        lockedBy.addFocusListener(new FocusListener() {
+            @Override
+            public void focusGained(FocusEvent e) {
+                checkDoubleLock(lockedBy);
+                actionsDisabled = true;
+            }
+
+            @Override
+            public void focusLost(FocusEvent e) {
+                actionsDisabled = false;
+            }
+        });
+        lockedBy.addDisposeListener(new DisposeListener() {
+            @Override
+            public void widgetDisposed(DisposeEvent e) {
+                actionsDisabled = false;
+            }
+        });
+    }
+
+    private boolean checkDoubleLock(Control lockedBy) {
+        if (actionsDisabled) {
+            log.debug("Internal error: actions double-lock by [" + lockedBy + "]");
+            return true;
+        }
+        return false;
+    }
+
+    @Nullable
+    @Override
+    public <T> T getAdapter(Class<T> adapter)
+    {
+        if (adapter == IFindReplaceTarget.class) {
+            return adapter.cast(findReplaceTarget);
+        }
+        if (adapter.isAssignableFrom(activePresentation.getClass())) {
+            return adapter.cast(activePresentation);
+        }
+        // Try to get it from adapter
+        if (activePresentation instanceof IAdaptable) {
+            return ((IAdaptable) activePresentation).getAdapter(adapter);
+        }
+        return null;
+    }
+
+    public void addListener(IResultSetListener listener)
+    {
+        synchronized (listeners) {
+            listeners.add(listener);
+        }
+    }
+
+    public void removeListener(IResultSetListener listener)
+    {
+        synchronized (listeners) {
+            listeners.remove(listener);
+        }
+    }
+
+    public void updateEditControls()
+    {
+        ResultSetPropertyTester.firePropertyChange(ResultSetPropertyTester.PROP_EDITABLE);
+        ResultSetPropertyTester.firePropertyChange(ResultSetPropertyTester.PROP_CHANGED);
+        updateToolbar();
+    }
+
+    /**
+     * It is a hack function. Generally all command associated widgets should be updated automatically by framework.
+     * Freaking E4 do not do it. I've spent a couple of days fighting it. Guys, you owe me.
+     */
+    private void updateToolbar()
+    {
+        for (ToolBarManager tb : toolbarList) {
+            UIUtils.updateContributionItems(tb);
+        }
+        UIUtils.updateContributionItems(panelToolBar);
+    }
+
+    public void redrawData(boolean rowsChanged)
+    {
+        if (viewerPanel.isDisposed()) {
+            return;
+        }
+        if (rowsChanged) {
+            int rowCount = model.getRowCount();
+            if (curRow == null || curRow.getVisualNumber() >= rowCount) {
+                curRow = rowCount == 0 ? null : model.getRow(rowCount - 1);
+            }
+
+            // Set cursor on new row
+            if (!recordMode) {
+                this.updateFiltersText();
+            }
+        }
+        activePresentation.refreshData(rowsChanged && recordMode, false, true);
+        this.updateStatusMessage();
+    }
+
+    private void createStatusBar()
+    {
+        UIUtils.createHorizontalLine(viewerPanel);
+
+        statusBar = new Composite(viewerPanel, SWT.NONE);
+        statusBar.setBackgroundMode(SWT.INHERIT_FORCE);
+        GridData gd = new GridData(GridData.FILL_HORIZONTAL);
+        statusBar.setLayoutData(gd);
+        RowLayout toolbarsLayout = new RowLayout(SWT.HORIZONTAL);
+        toolbarsLayout.marginTop = 0;
+        toolbarsLayout.marginBottom = 0;
+        toolbarsLayout.center = true;
+        toolbarsLayout.wrap = true;
+        toolbarsLayout.pack = true;
+        statusBar.setLayout(toolbarsLayout);
+
+        {
+            ToolBarManager editToolbar = new ToolBarManager(SWT.FLAT | SWT.HORIZONTAL | SWT.RIGHT);
+
+            // handle own commands
+            editToolbar.add(new ToolbarVerticalSeparator());
+            editToolbar.add(ActionUtils.makeCommandContribution(site, ResultSetCommandHandler.CMD_APPLY_CHANGES, "Save", null, null, true));
+            editToolbar.add(ActionUtils.makeCommandContribution(site, ResultSetCommandHandler.CMD_REJECT_CHANGES, "Cancel", null, null, true));
+            editToolbar.add(ActionUtils.makeCommandContribution(site, ResultSetCommandHandler.CMD_GENERATE_SCRIPT, "Script", null, null, true));
+            editToolbar.add(new ToolbarVerticalSeparator());
+            editToolbar.add(ActionUtils.makeCommandContribution(site, ResultSetCommandHandler.CMD_ROW_EDIT));
+            editToolbar.add(ActionUtils.makeCommandContribution(site, ResultSetCommandHandler.CMD_ROW_ADD));
+            editToolbar.add(ActionUtils.makeCommandContribution(site, ResultSetCommandHandler.CMD_ROW_COPY));
+            editToolbar.add(ActionUtils.makeCommandContribution(site, ResultSetCommandHandler.CMD_ROW_DELETE));
+
+            editToolbar.createControl(statusBar);
+            toolbarList.add(editToolbar);
+        }
+        {
+            ToolBarManager navToolbar = new ToolBarManager(SWT.FLAT | SWT.HORIZONTAL | SWT.RIGHT);
+            navToolbar.add(new ToolbarVerticalSeparator());
+            navToolbar.add(ActionUtils.makeCommandContribution(site, ResultSetCommandHandler.CMD_ROW_FIRST));
+            navToolbar.add(ActionUtils.makeCommandContribution(site, ResultSetCommandHandler.CMD_ROW_PREVIOUS));
+            navToolbar.add(ActionUtils.makeCommandContribution(site, ResultSetCommandHandler.CMD_ROW_NEXT));
+            navToolbar.add(ActionUtils.makeCommandContribution(site, ResultSetCommandHandler.CMD_ROW_LAST));
+            navToolbar.add(new ToolbarVerticalSeparator());
+            navToolbar.add(ActionUtils.makeCommandContribution(site, ResultSetCommandHandler.CMD_FETCH_PAGE));
+            navToolbar.add(ActionUtils.makeCommandContribution(site, ResultSetCommandHandler.CMD_FETCH_ALL));
+            navToolbar.createControl(statusBar);
+            toolbarList.add(navToolbar);
+        }
+        {
+            ToolBarManager configToolbar = new ToolBarManager(SWT.FLAT | SWT.HORIZONTAL | SWT.RIGHT);
+            configToolbar.add(new ToolbarVerticalSeparator());
+            {
+                //configToolbar.add(new ToggleModeAction());
+                ActionContributionItem item = new ActionContributionItem(new ToggleModeAction());
+                item.setMode(ActionContributionItem.MODE_FORCE_TEXT);
+                configToolbar.add(item);
+            }
+
+            {
+                CommandContributionItemParameter ciParam = new CommandContributionItemParameter(
+                    site,
+                    "org.jkiss.dbeaver.core.resultset.panels",
+                    ResultSetCommandHandler.CMD_TOGGLE_PANELS,
+                    CommandContributionItem.STYLE_PULLDOWN);
+                ciParam.label = "Panels";
+                ciParam.mode = CommandContributionItem.MODE_FORCE_TEXT;
+                configToolbar.add(new CommandContributionItem(ciParam));
+            }
+            configToolbar.add(new ToolbarVerticalSeparator());
+            configToolbar.add(new ConfigAction());
+            configToolbar.add(new ToolbarVerticalSeparator());
+            configToolbar.createControl(statusBar);
+            toolbarList.add(configToolbar);
+        }
+
+        presentationSwitchToolbar = new ToolBar(statusBar, SWT.FLAT | SWT.HORIZONTAL | SWT.RIGHT);
+
+        statusLabel = new StatusLabel(statusBar, getSite());
+        final int fontHeight = statusLabel.getFont().getFontData()[0].getHeight();
+        statusLabel.setLayoutData(new RowData(35 * fontHeight, SWT.DEFAULT));
+
+        RowData rd = new RowData();
+        rd.exclude = true;
+        presentationSwitchToolbar.setLayoutData(rd);
+    }
+
+    @Nullable
+    public DBSDataContainer getDataContainer()
+    {
+        return curState != null ? curState.dataContainer : container.getDataContainer();
+    }
+
+    ////////////////////////////////////////////////////////////
+    // Grid/Record mode
+
+    @Override
+    public boolean isRecordMode() {
+        return recordMode;
+    }
+
+    public void toggleMode()
+    {
+        changeMode(!recordMode);
+
+        updateEditControls();
+    }
+
+    private void changeMode(boolean recordMode)
+    {
+        //Object state = savePresentationState();
+        this.recordMode = recordMode;
+        //redrawData(false);
+        activePresentation.refreshData(true, false, false);
+        activePresentation.changeMode(recordMode);
+        updateStatusMessage();
+        //restorePresentationState(state);
+    }
+
+    ////////////////////////////////////////////////////////////
+    // Misc
+
+    private void dispose()
+    {
+        savePresentationSettings();
+
+        clearData();
+
+        for (ToolBarManager tb : toolbarList) {
+            try {
+                tb.dispose();
+            } catch (Throwable e) {
+                // ignore
+                log.debug("Error disposing toolbar " + tb, e);
+            }
+        }
+        toolbarList.clear();
+    }
+
+    public boolean isAttributeReadOnly(DBDAttributeBinding attribute)
+    {
+        if (isReadOnly()) {
+            return true;
+        }
+        if (!model.isAttributeReadOnly(attribute)) {
+            return false;
+        }
+        boolean newRow = (curRow != null && curRow.getState() == ResultSetRow.STATE_ADDED);
+        return !newRow;
+    }
+
+    private Object savePresentationState() {
+        if (activePresentation instanceof IStatefulControl) {
+            return ((IStatefulControl) activePresentation).saveState();
+        } else {
+            return null;
+        }
+    }
+
+    private void restorePresentationState(Object state) {
+        if (activePresentation instanceof IStatefulControl) {
+            ((IStatefulControl) activePresentation).restoreState(state);
+        }
+    }
+
+    ///////////////////////////////////////
+    // History
+
+    List<HistoryStateItem> getStateHistory() {
+        return stateHistory;
+    }
+
+    private void setNewState(DBSDataContainer dataContainer, @Nullable DBDDataFilter dataFilter) {
+        // Create filter copy to avoid modifications
+        dataFilter = new DBDDataFilter(dataFilter);
+        // Search in history
+        for (int i = 0; i < stateHistory.size(); i++) {
+            HistoryStateItem item = stateHistory.get(i);
+            if (item.dataContainer == dataContainer && item.filter != null && item.filter.equalFilters(dataFilter)) {
+                item.filter = dataFilter; // Update data filter - it may contain some orderings
+                curState = item;
+                historyPosition = i;
+                return;
+            }
+        }
+        // Save current state in history
+        while (historyPosition < stateHistory.size() - 1) {
+            stateHistory.remove(stateHistory.size() - 1);
+        }
+        curState = new HistoryStateItem(
+            dataContainer,
+            dataFilter,
+            curRow == null ? -1 : curRow.getVisualNumber());
+        stateHistory.add(curState);
+        historyPosition = stateHistory.size() - 1;
+    }
+
+    public void resetHistory() {
+        curState = null;
+        stateHistory.clear();
+        historyPosition = -1;
+    }
+
+    ///////////////////////////////////////
+    // Misc
+
+    @Nullable
+    public ResultSetRow getCurrentRow()
+    {
+        return curRow;
+    }
+
+    @Override
+    public void setCurrentRow(@Nullable ResultSetRow curRow) {
+        this.curRow = curRow;
+        if (curState != null && curRow != null) {
+            curState.rowNumber = curRow.getVisualNumber();
+        }
+//        if (recordMode) {
+//            updateRecordMode();
+//        }
+    }
+
+    ///////////////////////////////////////
+    // Status
+
+    public void setStatus(String status)
+    {
+        setStatus(status, false);
+    }
+
+    public void setStatus(String status, boolean error)
+    {
+        if (statusLabel.isDisposed()) {
+            return;
+        }
+        statusLabel.setStatus(status, error);
+    }
+
+    public void updateStatusMessage()
+    {
+        if (model.getRowCount() == 0) {
+            if (model.getVisibleAttributeCount() == 0) {
+                setStatus(CoreMessages.controls_resultset_viewer_status_empty + getExecutionTimeMessage());
+            } else {
+                setStatus(CoreMessages.controls_resultset_viewer_status_no_data + getExecutionTimeMessage());
+            }
+        } else {
+            if (recordMode) {
+                setStatus(
+                    CoreMessages.controls_resultset_viewer_status_row + (curRow == null ? 0 : curRow.getVisualNumber() + 1) +
+                        "/" + model.getRowCount() +
+                    (curRow == null ? getExecutionTimeMessage() : ""));
+            } else {
+                setStatus(
+                    String.valueOf(model.getRowCount()) +
+                    CoreMessages.controls_resultset_viewer_status_rows_fetched + getExecutionTimeMessage());
+            }
+        }
+    }
+
+    private String getExecutionTimeMessage()
+    {
+        DBCStatistics statistics = model.getStatistics();
+        if (statistics == null || statistics.isEmpty()) {
+            return "";
+        }
+        return " - " + RuntimeUtils.formatExecutionTime(statistics.getTotalTime());
+    }
+
+    /**
+     * Sets new metadata of result set
+     * @param attributes attributes metadata
+     */
+    void setMetaData(DBDAttributeBinding[] attributes)
+    {
+        model.setMetaData(attributes);
+        activePresentation.clearMetaData();
+    }
+
+    void setData(List<Object[]> rows)
+    {
+        if (viewerPanel.isDisposed()) {
+            return;
+        }
+        this.curRow = null;
+        this.model.setData(rows);
+        this.curRow = (this.model.getRowCount() > 0 ? this.model.getRow(0) : null);
+
+        {
+
+            if (model.isMetadataChanged() && getPreferenceStore().getBoolean(DBeaverPreferences.RESULT_SET_AUTO_SWITCH_MODE)) {
+                boolean newRecordMode = (rows.size() == 1);
+                if (newRecordMode != recordMode) {
+                    toggleMode();
+//                    ResultSetPropertyTester.firePropertyChange(ResultSetPropertyTester.PROP_CAN_TOGGLE);
+                }
+            }
+        }
+
+        this.activePresentation.refreshData(true, false, !model.isMetadataChanged());
+    }
+
+    void appendData(List<Object[]> rows)
+    {
+        model.appendData(rows);
+        //redrawData(true);
+        activePresentation.refreshData(false, true, true);
+
+        setStatus(NLS.bind(CoreMessages.controls_resultset_viewer_status_rows_size, model.getRowCount(), rows.size()) + getExecutionTimeMessage());
+
+        updateEditControls();
+    }
+
+    @Override
+    public int promptToSaveOnClose()
+    {
+        if (!isDirty()) {
+            return ISaveablePart2.YES;
+        }
+        int result = ConfirmationDialog.showConfirmDialog(
+            viewerPanel.getShell(),
+            DBeaverPreferences.CONFIRM_RS_EDIT_CLOSE,
+            ConfirmationDialog.QUESTION_WITH_CANCEL);
+        if (result == IDialogConstants.YES_ID) {
+            return ISaveablePart2.YES;
+        } else if (result == IDialogConstants.NO_ID) {
+            rejectChanges();
+            return ISaveablePart2.NO;
+        } else {
+            return ISaveablePart2.CANCEL;
+        }
+    }
+
+    @Override
+    public void doSave(IProgressMonitor monitor)
+    {
+        applyChanges(RuntimeUtils.makeMonitor(monitor));
+    }
+
+    public void doSave(DBRProgressMonitor monitor)
+    {
+        applyChanges(monitor);
+    }
+
+    @Override
+    public void doSaveAs()
+    {
+    }
+
+    @Override
+    public boolean isDirty()
+    {
+        return model.isDirty();
+    }
+
+    @Override
+    public boolean isSaveAsAllowed()
+    {
+        return false;
+    }
+
+    @Override
+    public boolean isSaveOnCloseNeeded()
+    {
+        return true;
+    }
+
+    @Override
+    public boolean hasData()
+    {
+        return model.hasData();
+    }
+
+    @Override
+    public boolean isHasMoreData() {
+        return getExecutionContext() != null && dataReceiver.isHasMoreData();
+    }
+
+    @Override
+    public boolean isReadOnly()
+    {
+        if (model.isUpdateInProgress() || !(activePresentation instanceof IResultSetEditor)) {
+            return true;
+        }
+        DBCExecutionContext executionContext = getExecutionContext();
+        return
+            executionContext == null ||
+            !executionContext.isConnected() ||
+            executionContext.getDataSource().getContainer().isConnectionReadOnly() ||
+            executionContext.getDataSource().getInfo().isReadOnlyData();
+    }
+
+    /**
+     * Checks that current state of result set allows to insert new rows
+     * @return true if new rows insert is allowed
+     */
+    public boolean isInsertable()
+    {
+        return
+            !isReadOnly() &&
+            model.isSingleSource() &&
+            model.getVisibleAttributeCount() > 0;
+    }
+
+    public boolean isRefreshInProgress() {
+        return dataPumpJob != null;
+    }
+
+    ///////////////////////////////////////////////////////
+    // Context menu & filters
+
+    @NotNull
+    public static IResultSetFilterManager getFilterManager() {
+        return filterManager;
+    }
+
+    public static void registerFilterManager(@Nullable IResultSetFilterManager filterManager) {
+        if (filterManager == null) {
+            filterManager = new SimpleFilterManager();
+        }
+        ResultSetViewer.filterManager = filterManager;
+    }
+
+    public void showFiltersMenu() {
+        DBDAttributeBinding curAttribute = getActivePresentation().getCurrentAttribute();
+        if (curAttribute == null) {
+            return;
+        }
+        Control control = getActivePresentation().getControl();
+        Point cursorLocation = getActivePresentation().getCursorLocation();
+        if (cursorLocation == null) {
+            return;
+        }
+        Point location = control.getDisplay().map(control, null, cursorLocation);
+
+        MenuManager menuManager = new MenuManager();
+        fillFiltersMenu(curAttribute, menuManager);
+
+        final Menu contextMenu = menuManager.createContextMenu(control);
+        contextMenu.setLocation(location);
+        contextMenu.setVisible(true);
+    }
+
+    @Override
+    public void fillContextMenu(@NotNull IMenuManager manager, @Nullable final DBDAttributeBinding attr, @Nullable final ResultSetRow row)
+    {
+        final DBPDataSource dataSource = getDataContainer() == null ? null : getDataContainer().getDataSource();
+
+        // Custom oldValue items
+        final ResultSetValueController valueController;
+        final Object value;
+        if (attr != null && row != null) {
+            valueController = new ResultSetValueController(
+                this,
+                attr,
+                row,
+                IValueController.EditType.NONE,
+                null);
+            value = valueController.getValue();
+        } else {
+            valueController = null;
+            value = null;
+        }
+
+        {
+            {
+                // Standard items
+                manager.add(ActionUtils.makeCommandContribution(site, IWorkbenchCommandConstants.EDIT_CUT));
+                manager.add(ActionUtils.makeCommandContribution(site, IWorkbenchCommandConstants.EDIT_COPY));
+
+                MenuManager extCopyMenu = new MenuManager(ActionUtils.findCommandName(ResultSetCopySpecialHandler.CMD_COPY_SPECIAL));
+                extCopyMenu.add(ActionUtils.makeCommandContribution(site, ResultSetCopySpecialHandler.CMD_COPY_SPECIAL));
+                extCopyMenu.add(ActionUtils.makeCommandContribution(site, ResultSetCommandHandler.CMD_COPY_COLUMN_NAMES));
+                if (row != null) {
+                    extCopyMenu.add(ActionUtils.makeCommandContribution(site, ResultSetCommandHandler.CMD_COPY_ROW_NAMES));
+                }
+                manager.add(extCopyMenu);
+
+                if (valueController != null) {
+                    manager.add(ActionUtils.makeCommandContribution(site, IWorkbenchCommandConstants.EDIT_PASTE));
+                    manager.add(ActionUtils.makeCommandContribution(site, CoreCommands.CMD_PASTE_SPECIAL));
+                    manager.add(ActionUtils.makeCommandContribution(site, IWorkbenchCommandConstants.EDIT_DELETE));
+                    // Edit items
+                    manager.add(new Separator());
+                    manager.add(ActionUtils.makeCommandContribution(site, ResultSetCommandHandler.CMD_ROW_EDIT));
+                    manager.add(ActionUtils.makeCommandContribution(site, ResultSetCommandHandler.CMD_ROW_EDIT_INLINE));
+                    if (!valueController.isReadOnly() && !DBUtils.isNullValue(value)/* && !attr.isRequired()*/) {
+                        manager.add(ActionUtils.makeCommandContribution(site, ResultSetCommandHandler.CMD_CELL_SET_NULL));
+                    }
+                }
+                manager.add(new GroupMarker(MENU_GROUP_EDIT));
+            }
+
+            if (valueController != null) {
+                // Menus from value handler
+                try {
+                    manager.add(new Separator());
+                    valueController.getValueManager().contributeActions(manager, valueController, null);
+                } catch (Exception e) {
+                    log.error(e);
+                }
+
+                if (row.getState() == ResultSetRow.STATE_REMOVED || (row.changes != null && row.changes.containsKey(attr))) {
+                    manager.insertAfter(IResultSetController.MENU_GROUP_EDIT, ActionUtils.makeCommandContribution(site, ResultSetCommandHandler.CMD_CELL_RESET));
+                }
+            }
+        }
+
+        if (dataSource != null && attr != null && model.getVisibleAttributeCount() > 0 && !model.isUpdateInProgress()) {
+            // Filters and View
+            manager.add(new Separator());
+            {
+                String filtersShortcut = ActionUtils.findCommandDescription(ResultSetCommandHandler.CMD_FILTER_MENU, getSite(), true);
+                String menuName = CoreMessages.controls_resultset_viewer_action_order_filter;
+                if (!CommonUtils.isEmpty(filtersShortcut)) {
+                    menuName += " (" + filtersShortcut + ")";
+                }
+                MenuManager filtersMenu = new MenuManager(
+                    menuName,
+                    DBeaverIcons.getImageDescriptor(UIIcon.FILTER),
+                    "filters"); //$NON-NLS-1$
+                filtersMenu.setRemoveAllWhenShown(true);
+                filtersMenu.addMenuListener(new IMenuListener() {
+                    @Override
+                    public void menuAboutToShow(IMenuManager manager) {
+                        fillFiltersMenu(attr, manager);
+                    }
+                });
+                manager.add(filtersMenu);
+            }
+            {
+                MenuManager viewMenu = new MenuManager(
+                    "View/Format",
+                    null,
+                    "view"); //$NON-NLS-1$
+
+                List<? extends DBDAttributeTransformerDescriptor> transformers =
+                    dataSource.getContainer().getApplication().getValueHandlerRegistry().findTransformers(
+                        dataSource, attr, null);
+                if (!CommonUtils.isEmpty(transformers)) {
+                    MenuManager transformersMenu = new MenuManager("View as");
+                    transformersMenu.setRemoveAllWhenShown(true);
+                    transformersMenu.addMenuListener(new IMenuListener() {
+                        @Override
+                        public void menuAboutToShow(IMenuManager manager) {
+                            fillAttributeTransformersMenu(manager, attr);
+                        }
+                    });
+                    viewMenu.add(transformersMenu);
+                } else {
+                    final Action customizeAction = new Action("View as") {};
+                    customizeAction.setEnabled(false);
+                    viewMenu.add(customizeAction);
+                }
+                if (getModel().isSingleSource()) {
+                    if (valueController != null) {
+                        viewMenu.add(new SetRowColorAction(attr, valueController.getValue()));
+                        if (getModel().hasColorMapping(attr)) {
+                            viewMenu.add(new ResetRowColorAction(attr, valueController.getValue()));
+                        }
+                    }
+                    viewMenu.add(new CustomizeColorsAction(attr, row));
+                    viewMenu.add(new Separator());
+                }
+                viewMenu.add(new Action("Data formats ...") {
+                    @Override
+                    public void run() {
+                        UIUtils.showPreferencesFor(
+                            getControl().getShell(),
+                            null,
+                            PrefPageDataFormat.PAGE_ID);
+                    }
+                });
+                manager.add(viewMenu);
+            }
+
+            {
+                // Navigate
+                MenuManager navigateMenu = new MenuManager(
+                    "Navigate",
+                    null,
+                    "navigate"); //$NON-NLS-1$
+                if (ActionUtils.isCommandEnabled(ResultSetCommandHandler.CMD_NAVIGATE_LINK, site)) {
+                    navigateMenu.add(ActionUtils.makeCommandContribution(site, ResultSetCommandHandler.CMD_NAVIGATE_LINK));
+                    navigateMenu.add(new Separator());
+                }
+                navigateMenu.add(new Separator());
+                navigateMenu.add(ActionUtils.makeCommandContribution(site, ITextEditorActionDefinitionIds.LINE_GOTO));
+                navigateMenu.add(ActionUtils.makeCommandContribution(site, ResultSetCommandHandler.CMD_ROW_FIRST));
+                navigateMenu.add(ActionUtils.makeCommandContribution(site, ResultSetCommandHandler.CMD_ROW_NEXT));
+                navigateMenu.add(ActionUtils.makeCommandContribution(site, ResultSetCommandHandler.CMD_ROW_PREVIOUS));
+                navigateMenu.add(ActionUtils.makeCommandContribution(site, ResultSetCommandHandler.CMD_ROW_LAST));
+
+                manager.add(navigateMenu);
+            }
+            {
+                // Layout
+                MenuManager layoutMenu = new MenuManager(
+                    "Layout",
+                    null,
+                    "layout"); //$NON-NLS-1$
+                layoutMenu.add(new ToggleModeAction());
+                layoutMenu.add(ActionUtils.makeCommandContribution(site, ResultSetCommandHandler.CMD_TOGGLE_PANELS));
+                layoutMenu.add(ActionUtils.makeCommandContribution(site, ResultSetCommandHandler.CMD_SWITCH_PRESENTATION));
+                {
+                    layoutMenu.add(new Separator());
+                    for (IContributionItem item : fillPanelsMenu()) {
+                        layoutMenu.add(item);
+                    }
+                }
+                manager.add(layoutMenu);
+
+            }
+            manager.add(new Separator());
+        }
+
+        // Fill general menu
+        final DBSDataContainer dataContainer = getDataContainer();
+        if (dataContainer != null && model.hasData()) {
+            manager.add(new Action(CoreMessages.controls_resultset_viewer_action_export, DBeaverIcons.getImageDescriptor(UIIcon.EXPORT)) {
+                @Override
+                public void run() {
+                    ActiveWizardDialog dialog = new ActiveWizardDialog(
+                        site.getWorkbenchWindow(),
+                        new DataTransferWizard(
+                            new IDataTransferProducer[]{
+                                new DatabaseTransferProducer(dataContainer, model.getDataFilter())},
+                            null
+                        ),
+                        getSelection()
+                    );
+                    dialog.open();
+                }
+            });
+        }
+        manager.add(new GroupMarker(CoreCommands.GROUP_TOOLS));
+        if (dataContainer != null && model.hasData()) {
+            manager.add(new Separator());
+            manager.add(ActionUtils.makeCommandContribution(site, IWorkbenchCommandConstants.FILE_REFRESH));
+        }
+
+        manager.add(new Separator());
+        manager.add(new GroupMarker(IWorkbenchActionConstants.MB_ADDITIONS));
+    }
+
+    private class TransformerAction extends Action {
+        private final DBDAttributeBinding attribute;
+        public TransformerAction(DBDAttributeBinding attr, String text, int style, boolean checked) {
+            super(text, style);
+            this.attribute = attr;
+            setChecked(checked);
+        }
+        @NotNull
+        DBVTransformSettings getTransformSettings() {
+            final DBVTransformSettings settings = DBVUtils.getTransformSettings(attribute, true);
+            if (settings == null) {
+                throw new IllegalStateException("Can't get/create transformer settings for '" + attribute.getFullyQualifiedName(DBPEvaluationContext.UI) + "'");
+            }
+            return settings;
+        }
+        protected void saveTransformerSettings() {
+            attribute.getDataSource().getContainer().persistConfiguration();
+            refreshData(null);
+        }
+    }
+
+    private void fillAttributeTransformersMenu(IMenuManager manager, final DBDAttributeBinding attr) {
+        final DBSDataContainer dataContainer = getDataContainer();
+        if (dataContainer == null) {
+            return;
+        }
+        final DBPDataSource dataSource = dataContainer.getDataSource();
+        final DBDRegistry registry = dataSource.getContainer().getApplication().getValueHandlerRegistry();
+        final DBVTransformSettings transformSettings = DBVUtils.getTransformSettings(attr, false);
+        DBDAttributeTransformerDescriptor customTransformer = null;
+        if (transformSettings != null && transformSettings.getCustomTransformer() != null) {
+            customTransformer = registry.getTransformer(transformSettings.getCustomTransformer());
+        }
+        List<? extends DBDAttributeTransformerDescriptor> customTransformers =
+            registry.findTransformers(dataSource, attr, true);
+        if (customTransformers != null && !customTransformers.isEmpty()) {
+            manager.add(new TransformerAction(
+                attr,
+                "Default",
+                IAction.AS_RADIO_BUTTON,
+                transformSettings == null || CommonUtils.isEmpty(transformSettings.getCustomTransformer()))
+            {
+                @Override
+                public void run() {
+                    if (isChecked()) {
+                        getTransformSettings().setCustomTransformer(null);
+                        saveTransformerSettings();
+                    }
+                }
+            });
+            for (final DBDAttributeTransformerDescriptor descriptor : customTransformers) {
+                final TransformerAction action = new TransformerAction(
+                    attr,
+                    descriptor.getName(),
+                    IAction.AS_RADIO_BUTTON,
+                    transformSettings != null && descriptor.getId().equals(transformSettings.getCustomTransformer()))
+                {
+                    @Override
+                    public void run() {
+                        if (isChecked()) {
+                            final DBVTransformSettings settings = getTransformSettings();
+                            final String oldCustomTransformer = settings.getCustomTransformer();
+                            settings.setCustomTransformer(descriptor.getId());
+                            TransformerSettingsDialog settingsDialog = new TransformerSettingsDialog(
+                                ResultSetViewer.this, attr, settings);
+                            if (settingsDialog.open() == IDialogConstants.OK_ID) {
+                                saveTransformerSettings();
+                            } else {
+                                settings.setCustomTransformer(oldCustomTransformer);
+                            }
+                        }
+                    }
+                };
+                manager.add(action);
+            }
+        }
+        if (customTransformer != null && !CommonUtils.isEmpty(customTransformer.getProperties())) {
+            manager.add(new TransformerAction(attr, "Settings ...", IAction.AS_UNSPECIFIED, false) {
+                @Override
+                public void run() {
+                    TransformerSettingsDialog settingsDialog = new TransformerSettingsDialog(
+                        ResultSetViewer.this, attr, transformSettings);
+                    if (settingsDialog.open() == IDialogConstants.OK_ID) {
+                        saveTransformerSettings();
+                    }
+                }
+            });
+        }
+
+        List<? extends DBDAttributeTransformerDescriptor> applicableTransformers =
+            registry.findTransformers(dataSource, attr, false);
+        if (applicableTransformers != null) {
+            manager.add(new Separator());
+
+            for (final DBDAttributeTransformerDescriptor descriptor : applicableTransformers) {
+                boolean checked;
+                if (transformSettings != null) {
+                    if (descriptor.isApplicableByDefault()) {
+                        checked = !transformSettings.isExcluded(descriptor.getId());
+                    } else {
+                        checked = transformSettings.isIncluded(descriptor.getId());
+                    }
+                } else {
+                    checked = descriptor.isApplicableByDefault();
+                }
+                manager.add(new TransformerAction(attr, descriptor.getName(), IAction.AS_CHECK_BOX, checked) {
+                    @Override
+                    public void run() {
+                        getTransformSettings().enableTransformer(descriptor, !isChecked());
+                        saveTransformerSettings();
+                    }
+                });
+            }
+        }
+    }
+
+    private void fillFiltersMenu(@NotNull DBDAttributeBinding attribute, @NotNull IMenuManager filtersMenu)
+    {
+        if (supportsDataFilter()) {
+            //filtersMenu.add(new FilterByListAction(operator, type, attribute));
+            DBCLogicalOperator[] operators = attribute.getValueHandler().getSupportedOperators(attribute);
+            // Operators with multiple inputs
+            for (DBCLogicalOperator operator : operators) {
+                if (operator.getArgumentCount() < 0) {
+                    filtersMenu.add(new FilterByAttributeAction(operator, FilterByAttributeType.INPUT, attribute));
+                }
+            }
+            filtersMenu.add(new Separator());
+            // Operators with no inputs
+            for (DBCLogicalOperator operator : operators) {
+                if (operator.getArgumentCount() == 0) {
+                    filtersMenu.add(new FilterByAttributeAction(operator, FilterByAttributeType.NONE, attribute));
+                }
+            }
+            for (FilterByAttributeType type : FilterByAttributeType.values()) {
+                if (type == FilterByAttributeType.NONE) {
+                    // Value filters are available only if certain cell is selected
+                    continue;
+                }
+                filtersMenu.add(new Separator());
+                if (type.getValue(this, attribute, DBCLogicalOperator.EQUALS, true) == null) {
+                    // Null cell value - no operators can be applied
+                    continue;
+                }
+                for (DBCLogicalOperator operator : operators) {
+                    if (operator.getArgumentCount() > 0) {
+                        filtersMenu.add(new FilterByAttributeAction(operator, type, attribute));
+                    }
+                }
+            }
+            filtersMenu.add(new Separator());
+            DBDAttributeConstraint constraint = model.getDataFilter().getConstraint(attribute);
+            if (constraint != null && constraint.hasCondition()) {
+                filtersMenu.add(new FilterResetAttributeAction(attribute));
+            }
+        }
+        filtersMenu.add(new Separator());
+        filtersMenu.add(new ToggleServerSideOrderingAction());
+        filtersMenu.add(new ShowFiltersAction(true));
+    }
+
+    @Override
+    public void navigateAssociation(@NotNull DBRProgressMonitor monitor, @NotNull DBDAttributeBinding attr, @NotNull ResultSetRow row, boolean newWindow)
+        throws DBException
+    {
+        if (getExecutionContext() == null) {
+            throw new DBException("Not connected");
+        }
+        DBSEntityAssociation association = null;
+        List<DBSEntityReferrer> referrers = attr.getReferrers();
+        if (referrers != null) {
+            for (final DBSEntityReferrer referrer : referrers) {
+                if (referrer instanceof DBSEntityAssociation) {
+                    association = (DBSEntityAssociation) referrer;
+                    break;
+                }
+            }
+        }
+        if (association == null) {
+            throw new DBException("Association not found in attribute [" + attr.getName() + "]");
+        }
+
+        DBSEntityConstraint refConstraint = association.getReferencedConstraint();
+        if (refConstraint == null) {
+            throw new DBException("Broken association (referenced constraint missing)");
+        }
+        if (!(refConstraint instanceof DBSEntityReferrer)) {
+            throw new DBException("Referenced constraint [" + refConstraint + "] is not a referrer");
+        }
+        DBSEntity targetEntity = refConstraint.getParentObject();
+        if (targetEntity == null) {
+            throw new DBException("Null constraint parent");
+        }
+        if (!(targetEntity instanceof DBSDataContainer)) {
+            throw new DBException("Entity [" + DBUtils.getObjectFullName(targetEntity, DBPEvaluationContext.UI) + "] is not a data container");
+        }
+
+        // make constraints
+        List<DBDAttributeConstraint> constraints = new ArrayList<>();
+        int visualPosition = 0;
+        // Set conditions
+        List<? extends DBSEntityAttributeRef> ownAttrs = CommonUtils.safeList(((DBSEntityReferrer) association).getAttributeReferences(monitor));
+        List<? extends DBSEntityAttributeRef> refAttrs = CommonUtils.safeList(((DBSEntityReferrer) refConstraint).getAttributeReferences(monitor));
+        if (ownAttrs.size() != refAttrs.size()) {
+            throw new DBException(
+                "Entity [" + DBUtils.getObjectFullName(targetEntity, DBPEvaluationContext.UI) + "] association [" + association.getName() +
+                    "] columns differs from referenced constraint [" + refConstraint.getName() + "] (" + ownAttrs.size() + "<>" + refAttrs.size() + ")");
+        }
+        // Add association constraints
+        for (int i = 0; i < ownAttrs.size(); i++) {
+            DBSEntityAttributeRef ownAttr = ownAttrs.get(i);
+            DBSEntityAttributeRef refAttr = refAttrs.get(i);
+            DBDAttributeBinding ownBinding = model.getAttributeBinding(ownAttr.getAttribute());
+            assert ownBinding != null;
+
+            DBDAttributeConstraint constraint = new DBDAttributeConstraint(refAttr.getAttribute(), visualPosition++);
+            constraint.setVisible(true);
+            constraints.add(constraint);
+
+            Object keyValue = model.getCellValue(ownBinding, row);
+            constraint.setOperator(DBCLogicalOperator.EQUALS);
+            constraint.setValue(keyValue);
+        }
+        DBDDataFilter newFilter = new DBDDataFilter(constraints);
+
+        if (newWindow) {
+            openResultsInNewWindow(monitor, targetEntity, newFilter);
+        } else {
+            runDataPump((DBSDataContainer) targetEntity, newFilter, 0, getSegmentMaxRows(), -1, true, null);
+        }
+    }
+
+    private void openResultsInNewWindow(DBRProgressMonitor monitor, DBSEntity targetEntity, final DBDDataFilter newFilter) {
+        final DBPDataSource dataSource = getExecutionContext().getDataSource();
+        if (dataSource == null) {
+            return;
+        }
+        final DBNDatabaseNode targetNode = dataSource.getContainer().getApplication().getNavigatorModel().getNodeByObject(monitor, targetEntity, false);
+        if (targetNode == null) {
+            UIUtils.showMessageBox(null, "Open link", "Can't navigate to '" + DBUtils.getObjectFullName(targetEntity, DBPEvaluationContext.UI) + "' - navigator node not found", SWT.ICON_ERROR);
+            return;
+        }
+        DBeaverUI.asyncExec(new Runnable() {
+            @Override
+            public void run() {
+                openNewDataEditor(targetNode, newFilter);
+            }
+        });
+    }
+
+    @Override
+    public int getHistoryPosition() {
+        return historyPosition;
+    }
+
+    @Override
+    public int getHistorySize() {
+        return stateHistory.size();
+    }
+
+    @Override
+    public void navigateHistory(int position) {
+        if (position < 0 || position >= stateHistory.size()) {
+            // out of range
+            log.debug("Wrong history position: " + position);
+            return;
+        }
+        HistoryStateItem state = stateHistory.get(position);
+        int segmentSize = getSegmentMaxRows();
+        if (state.rowNumber >= 0 && state.rowNumber >= segmentSize && segmentSize > 0) {
+            segmentSize = (state.rowNumber / segmentSize + 1) * segmentSize;
+        }
+
+        runDataPump(state.dataContainer, state.filter, 0, segmentSize, state.rowNumber, true, null);
+    }
+
+    @Override
+    public void updatePanelsContent(boolean forceRefresh) {
+        updateEditControls();
+        for (IResultSetPanel panel : getActivePanels()) {
+            panel.refresh(forceRefresh);
+        }
+    }
+
+    @Override
+    public void updatePanelActions() {
+        IResultSetPanel visiblePanel = getVisiblePanel();
+        panelToolBar.removeAll();
+        if (visiblePanel != null) {
+            visiblePanel.contributeActions(panelToolBar);
+        }
+        addDefaultPanelActions();
+        panelToolBar.update(true);
+
+        ToolBar toolBar = panelToolBar.getControl();
+        Point toolBarSize = toolBar.computeSize(SWT.DEFAULT, SWT.DEFAULT);
+        this.panelFolder.setTabHeight(toolBarSize.y);
+    }
+
+    @Override
+    public Composite getControl()
+    {
+        return this.viewerPanel;
+    }
+
+    @NotNull
+    @Override
+    public IWorkbenchPartSite getSite()
+    {
+        return site;
+    }
+
+    @Override
+    @NotNull
+    public ResultSetModel getModel()
+    {
+        return model;
+    }
+
+    @Override
+    public ResultSetModel getInput()
+    {
+        return model;
+    }
+
+    @Override
+    public void setInput(Object input)
+    {
+        throw new IllegalArgumentException("ResultSet model can't be changed");
+    }
+
+    @Override
+    @NotNull
+    public IResultSetSelection getSelection()
+    {
+        if (activePresentation instanceof ISelectionProvider) {
+            ISelection selection = ((ISelectionProvider) activePresentation).getSelection();
+            if (selection.isEmpty()) {
+                return new EmptySelection();
+            } else if (selection instanceof IResultSetSelection) {
+                return (IResultSetSelection) selection;
+            } else {
+                log.debug("Bad selection type (" + selection + ") in presentation " + activePresentation);
+            }
+        }
+        return new EmptySelection();
+    }
+
+    @Override
+    public void setSelection(ISelection selection, boolean reveal)
+    {
+        if (activePresentation instanceof ISelectionProvider) {
+            ((ISelectionProvider) activePresentation).setSelection(selection);
+        }
+    }
+
+    @NotNull
+    @Override
+    public DBDDataReceiver getDataReceiver() {
+        return dataReceiver;
+    }
+
+    @Nullable
+    @Override
+    public DBCExecutionContext getExecutionContext() {
+        return container.getExecutionContext();
+    }
+
+    @Override
+    public void refresh()
+    {
+        // Check if we are dirty
+        if (isDirty()) {
+            switch (promptToSaveOnClose()) {
+                case ISaveablePart2.CANCEL:
+                    return;
+                case ISaveablePart2.YES:
+                    // Apply changes
+                    applyChanges(null, new ResultSetPersister.DataUpdateListener() {
+                        @Override
+                        public void onUpdate(boolean success) {
+                            if (success) {
+                                DBeaverUI.asyncExec(new Runnable() {
+                                    @Override
+                                    public void run() {
+                                        refresh();
+                                    }
+                                });
+                            }
+                        }
+                    });
+                    return;
+                default:
+                    // Just ignore previous RS values
+                    break;
+            }
+        }
+
+        // Pump data
+        ResultSetRow oldRow = curRow;
+
+        DBSDataContainer dataContainer = getDataContainer();
+        if (container.isReadyToRun() && dataContainer != null && dataPumpJob == null) {
+            int segmentSize = getSegmentMaxRows();
+            if (oldRow != null && oldRow.getVisualNumber() >= segmentSize && segmentSize > 0) {
+                segmentSize = (oldRow.getVisualNumber() / segmentSize + 1) * segmentSize;
+            }
+            runDataPump(dataContainer, null, 0, segmentSize, -1, true, new Runnable() {
+                @Override
+                public void run()
+                {
+                    activePresentation.formatData(true);
+                }
+            });
+        } else {
+            UIUtils.showErrorDialog(
+                null,
+                "Error executing query",
+                dataContainer == null ?
+                    "Viewer detached from data source" :
+                    dataPumpJob == null ?
+                        "Can't refresh after reconnect. Re-execute query." :
+                        "Previous query is still running");
+        }
+    }
+
+    public void refreshWithFilter(DBDDataFilter filter) {
+        DBSDataContainer dataContainer = getDataContainer();
+        if (dataContainer != null) {
+            runDataPump(
+                dataContainer,
+                filter,
+                0,
+                getSegmentMaxRows(),
+                curRow == null ? -1 : curRow.getRowNumber(),
+                true,
+                null);
+        }
+    }
+
+    @Override
+    public boolean refreshData(@Nullable Runnable onSuccess) {
+        DBSDataContainer dataContainer = getDataContainer();
+        if (container.isReadyToRun() && dataContainer != null && dataPumpJob == null) {
+            int segmentSize = getSegmentMaxRows();
+            if (curRow != null && curRow.getVisualNumber() >= segmentSize && segmentSize > 0) {
+                segmentSize = (curRow.getVisualNumber() / segmentSize + 1) * segmentSize;
+            }
+            return runDataPump(dataContainer, null, 0, segmentSize, curRow == null ? 0 : curRow.getRowNumber(), false, onSuccess);
+        } else {
+            return false;
+        }
+    }
+
+    public synchronized void readNextSegment()
+    {
+        if (!dataReceiver.isHasMoreData()) {
+            return;
+        }
+        DBSDataContainer dataContainer = getDataContainer();
+        if (dataContainer != null && !model.isUpdateInProgress() && dataPumpJob == null) {
+            dataReceiver.setHasMoreData(false);
+            dataReceiver.setNextSegmentRead(true);
+
+            runDataPump(
+                dataContainer,
+                null,
+                model.getRowCount(),
+                getSegmentMaxRows(),
+                -1,//curRow == null ? -1 : curRow.getRowNumber(), // Do not reposition cursor after next segment read!
+                false,
+                null);
+        }
+    }
+
+    @Override
+    public void readAllData() {
+        if (!dataReceiver.isHasMoreData()) {
+            return;
+        }
+        if (ConfirmationDialog.showConfirmDialogEx(
+            viewerPanel.getShell(),
+            DBeaverPreferences.CONFIRM_RS_FETCH_ALL,
+            ConfirmationDialog.QUESTION,
+            ConfirmationDialog.WARNING) != IDialogConstants.YES_ID)
+        {
+            return;
+        }
+
+        DBSDataContainer dataContainer = getDataContainer();
+        if (dataContainer != null && !model.isUpdateInProgress() && dataPumpJob == null) {
+            dataReceiver.setHasMoreData(false);
+            dataReceiver.setNextSegmentRead(true);
+
+            runDataPump(
+                dataContainer,
+                null,
+                model.getRowCount(),
+                -1,
+                curRow == null ? -1 : curRow.getRowNumber(),
+                false,
+                null);
+        }
+    }
+
+    int getSegmentMaxRows()
+    {
+        if (getDataContainer() == null) {
+            return 0;
+        }
+        return getPreferenceStore().getInt(DBeaverPreferences.RESULT_SET_MAX_ROWS);
+    }
+
+    synchronized boolean runDataPump(
+        @NotNull final DBSDataContainer dataContainer,
+        @Nullable final DBDDataFilter dataFilter,
+        final int offset,
+        final int maxRows,
+        final int focusRow,
+        final boolean saveHistory,
+        @Nullable final Runnable finalizer)
+    {
+        if (dataPumpJob != null) {
+            UIUtils.showMessageBox(viewerPanel.getShell(), "Data read", "Data read is in progress - can't run another", SWT.ICON_WARNING);
+            return false;
+        }
+        // Read data
+        final DBDDataFilter useDataFilter = dataFilter != null ? dataFilter :
+            (dataContainer == getDataContainer() ? model.getDataFilter() : null);
+        Composite progressControl = viewerPanel;
+        if (activePresentation.getControl() instanceof Composite) {
+            progressControl = (Composite) activePresentation.getControl();
+        }
+        final Object presentationState = savePresentationState();
+        dataPumpJob = new ResultSetDataPumpJob(
+            dataContainer,
+            useDataFilter,
+            this,
+            getExecutionContext(),
+            progressControl);
+        dataPumpJob.addJobChangeListener(new JobChangeAdapter() {
+            @Override
+            public void aboutToRun(IJobChangeEvent event) {
+                model.setUpdateInProgress(true);
+                model.setStatistics(null);
+                DBeaverUI.asyncExec(new Runnable() {
+                    @Override
+                    public void run() {
+                        filtersPanel.enableFilters(false);
+                    }
+                });
+            }
+
+            @Override
+            public void done(IJobChangeEvent event) {
+                ResultSetDataPumpJob job = (ResultSetDataPumpJob)event.getJob();
+                final Throwable error = job.getError();
+                if (job.getStatistics() != null) {
+                    model.setStatistics(job.getStatistics());
+                }
+                final Control control = getControl();
+                if (control.isDisposed()) {
+                    return;
+                }
+                DBeaverUI.asyncExec(new Runnable() {
+                    @Override
+                    public void run() {
+                        try {
+                            if (control.isDisposed()) {
+                                return;
+                            }
+                            final Shell shell = control.getShell();
+                            if (error != null) {
+                                //setStatus(error.getMessage(), true);
+                                UIUtils.showErrorDialog(
+                                    shell,
+                                    "Error executing query",
+                                    "Query execution failed",
+                                    error);
+                            } else if (focusRow >= 0 && focusRow < model.getRowCount() && model.getVisibleAttributeCount() > 0) {
+                                // Seems to be refresh
+                                // Restore original position
+                                curRow = model.getRow(focusRow);
+                                restorePresentationState(presentationState);
+                            }
+                            if (saveHistory && error == null) {
+                                setNewState(dataContainer, useDataFilter);
+                            }
+                            activePresentation.updateValueView();
+                            if (recordMode) {
+                                redrawData(true);
+                            }
+                            updateStatusMessage();
+                            updatePanelsContent(false);
+
+                            model.setUpdateInProgress(false);
+                            if (error == null && useDataFilter != null) {
+                                model.updateDataFilter(useDataFilter);
+                                //activePresentation.refreshData(true, false);
+                            }
+                            updateFiltersText(error == null);
+                            updateToolbar();
+                            fireResultSetLoad();
+                        } finally {
+                            if (finalizer != null) {
+                                try {
+                                    finalizer.run();
+                                } catch (Throwable e) {
+                                    log.error(e);
+                                }
+                            }
+
+                            dataPumpJob = null;
+                        }
+                    }
+                });
+            }
+        });
+        dataPumpJob.setOffset(offset);
+        dataPumpJob.setMaxRows(maxRows);
+        dataPumpJob.schedule();
+
+        return true;
+    }
+
+    private void clearData()
+    {
+        this.model.clearData();
+        this.curRow = null;
+        this.activePresentation.clearMetaData();
+    }
+
+    @Override
+    public boolean applyChanges(@Nullable DBRProgressMonitor monitor)
+    {
+        return applyChanges(monitor, null);
+    }
+
+    /**
+     * Saves changes to database
+     * @param monitor monitor. If null then save will be executed in async job
+     * @param listener finish listener (may be null)
+     */
+    public boolean applyChanges(@Nullable DBRProgressMonitor monitor, @Nullable ResultSetPersister.DataUpdateListener listener)
+    {
+        try {
+            ResultSetPersister persister = createDataPersister(false);
+            return persister.applyChanges(monitor, false, listener);
+        } catch (DBException e) {
+            UIUtils.showErrorDialog(null, "Apply changes error", "Error saving changes in database", e);
+            return false;
+        }
+    }
+
+    @Override
+    public void rejectChanges()
+    {
+        if (!isDirty()) {
+            return;
+        }
+        try {
+            createDataPersister(true).rejectChanges();
+        } catch (DBException e) {
+            log.debug(e);
+        }
+    }
+
+    @Override
+    public List<DBEPersistAction> generateChangesScript(@NotNull DBRProgressMonitor monitor)
+    {
+        try {
+            ResultSetPersister persister = createDataPersister(false);
+            persister.applyChanges(monitor, true, null);
+            return persister.getScript();
+        } catch (DBException e) {
+            UIUtils.showErrorDialog(null, "SQL script generate error", "Error saving changes in database", e);
+            return Collections.emptyList();
+        }
+    }
+
+    @NotNull
+    private ResultSetPersister createDataPersister(boolean skipKeySearch)
+        throws DBException
+    {
+        if (!skipKeySearch && !model.isSingleSource()) {
+            throw new DBException("Can't save data for result set from multiple sources");
+        }
+        boolean needPK = false;
+        if (!skipKeySearch) {
+            for (ResultSetRow row : model.getAllRows()) {
+                if (row.getState() == ResultSetRow.STATE_REMOVED || (row.getState() == ResultSetRow.STATE_NORMAL && row.isChanged())) {
+                    needPK = true;
+                    break;
+                }
+            }
+        }
+        if (needPK) {
+            // If we have deleted or updated rows then check for unique identifier
+            if (!checkEntityIdentifier()) {
+                throw new DBException("No unique identifier defined");
+            }
+        }
+        return new ResultSetPersister(this);
+    }
+
+    void addNewRow(final boolean copyCurrent, boolean afterCurrent)
+    {
+        int rowNum = curRow == null ? 0 : curRow.getVisualNumber();
+        if (rowNum >= model.getRowCount()) {
+            rowNum = model.getRowCount() - 1;
+        }
+        if (rowNum < 0) {
+            rowNum = 0;
+        }
+
+        final DBCExecutionContext executionContext = getExecutionContext();
+        if (executionContext == null) {
+            return;
+        }
+
+        // Add new row
+        final DBDAttributeBinding docAttribute = model.getDocumentAttribute();
+        final DBDAttributeBinding[] attributes = model.getAttributes();
+        final Object[] cells;
+        final int currentRowNumber = rowNum;
+        // Copy cell values in new context
+        try (DBCSession session = executionContext.openSession(VoidProgressMonitor.INSTANCE, DBCExecutionPurpose.UTIL, CoreMessages.controls_resultset_viewer_add_new_row_context_name)) {
+            if (docAttribute != null) {
+                cells = new Object[1];
+                if (copyCurrent && currentRowNumber >= 0 && currentRowNumber < model.getRowCount()) {
+                    Object[] origRow = model.getRowData(currentRowNumber);
+                    try {
+                        cells[0] = docAttribute.getValueHandler().getValueFromObject(session, docAttribute, origRow[0], true);
+                    } catch (DBCException e) {
+                        log.warn(e);
+                    }
+                }
+                if (cells[0] == null) {
+                    try {
+                        cells[0] = DBUtils.makeNullValue(session, docAttribute.getValueHandler(), docAttribute.getAttribute());
+                    } catch (DBCException e) {
+                        log.warn(e);
+                    }
+                }
+            } else {
+                cells = new Object[attributes.length];
+                if (copyCurrent && currentRowNumber >= 0 && currentRowNumber < model.getRowCount()) {
+                    Object[] origRow = model.getRowData(currentRowNumber);
+                    for (int i = 0; i < attributes.length; i++) {
+                        DBDAttributeBinding metaAttr = attributes[i];
+                        DBSAttributeBase attribute = metaAttr.getAttribute();
+                        if (attribute.isAutoGenerated() || attribute.isPseudoAttribute()) {
+                            // set pseudo and autoincrement attributes to null
+                            cells[i] = null;
+                        } else {
+                            try {
+                                cells[i] = metaAttr.getValueHandler().getValueFromObject(session, attribute, origRow[i], true);
+                            } catch (DBCException e) {
+                                log.warn(e);
+                                try {
+                                    cells[i] = DBUtils.makeNullValue(session, metaAttr.getValueHandler(), attribute);
+                                } catch (DBCException e1) {
+                                    log.warn(e1);
+                                }
+                            }
+                        }
+                    }
+                } else {
+                    // Initialize new values
+                    for (int i = 0; i < attributes.length; i++) {
+                        DBDAttributeBinding metaAttr = attributes[i];
+                        try {
+                            cells[i] = DBUtils.makeNullValue(session, metaAttr.getValueHandler(), metaAttr.getAttribute());
+                        } catch (DBCException e) {
+                            log.warn(e);
+                        }
+                    }
+                }
+            }
+        }
+        curRow = model.addNewRow(afterCurrent ? rowNum + 1 : rowNum, cells);
+        redrawData(true);
+        updateEditControls();
+        fireResultSetChange();
+    }
+
+    void deleteSelectedRows()
+    {
+        Set<ResultSetRow> rowsToDelete = new LinkedHashSet<>();
+        if (recordMode) {
+            rowsToDelete.add(curRow);
+        } else {
+            IResultSetSelection selection = getSelection();
+            if (!selection.isEmpty()) {
+                rowsToDelete.addAll(selection.getSelectedRows());
+            }
+        }
+        if (rowsToDelete.isEmpty()) {
+            return;
+        }
+
+        int rowsRemoved = 0;
+        int lastRowNum = -1;
+        for (ResultSetRow row : rowsToDelete) {
+            if (model.deleteRow(row)) {
+                rowsRemoved++;
+            }
+            lastRowNum = row.getVisualNumber();
+        }
+        redrawData(rowsRemoved > 0);
+        // Move one row down (if we are in grid mode)
+        if (!recordMode && lastRowNum < model.getRowCount() - 1 && rowsRemoved == 0) {
+            activePresentation.scrollToRow(IResultSetPresentation.RowPosition.NEXT);
+        } else {
+            activePresentation.scrollToRow(IResultSetPresentation.RowPosition.CURRENT);
+        }
+
+        updateEditControls();
+        fireResultSetChange();
+    }
+
+    //////////////////////////////////
+    // Virtual identifier management
+
+    @Nullable
+    DBDRowIdentifier getVirtualEntityIdentifier()
+    {
+        if (!model.isSingleSource() || model.getVisibleAttributeCount() == 0) {
+            return null;
+        }
+        DBDRowIdentifier rowIdentifier = model.getVisibleAttribute(0).getRowIdentifier();
+        DBSEntityReferrer identifier = rowIdentifier == null ? null : rowIdentifier.getUniqueKey();
+        if (identifier != null && identifier instanceof DBVEntityConstraint) {
+            return rowIdentifier;
+        } else {
+            return null;
+        }
+    }
+
+    boolean checkEntityIdentifier() throws DBException
+    {
+        DBSEntity entity = model.getSingleSource();
+        if (entity == null) {
+            UIUtils.showErrorDialog(
+                null,
+                "Unrecognized entity",
+                "Can't detect source entity");
+            return false;
+        }
+        final DBCExecutionContext executionContext = getExecutionContext();
+        if (executionContext == null) {
+            return false;
+        }
+        // Check for value locators
+        // Probably we have only virtual one with empty attribute set
+        final DBDRowIdentifier identifier = getVirtualEntityIdentifier();
+        if (identifier != null) {
+            if (CommonUtils.isEmpty(identifier.getAttributes())) {
+                // Empty identifier. We have to define it
+                return new UIConfirmation() {
+                    @Override
+                    public Boolean runTask() {
+                        return ValidateUniqueKeyUsageDialog.validateUniqueKey(ResultSetViewer.this, executionContext);
+                    }
+                }.confirm();
+            }
+        }
+        {
+            // Check attributes of non-virtual identifier
+            DBDRowIdentifier rowIdentifier = model.getVisibleAttribute(0).getRowIdentifier();
+            if (rowIdentifier == null) {
+                // We shouldn't be here ever!
+                // Virtual id should be created if we missing natural one
+                UIUtils.showErrorDialog(
+                    null,
+                    "No entity identifier",
+                    "Entity " + entity.getName() + " has no unique key");
+                return false;
+            } else if (CommonUtils.isEmpty(rowIdentifier.getAttributes())) {
+                UIUtils.showErrorDialog(
+                    null,
+                    "No entity identifier",
+                    "Attributes of '" + DBUtils.getObjectFullName(rowIdentifier.getUniqueKey(), DBPEvaluationContext.UI) + "' are missing in result set");
+                return false;
+            }
+        }
+        return true;
+    }
+
+    boolean editEntityIdentifier(DBRProgressMonitor monitor) throws DBException
+    {
+        DBDRowIdentifier virtualEntityIdentifier = getVirtualEntityIdentifier();
+        if (virtualEntityIdentifier == null) {
+            log.warn("No virtual identifier");
+            return false;
+        }
+        DBVEntityConstraint constraint = (DBVEntityConstraint) virtualEntityIdentifier.getUniqueKey();
+
+        EditConstraintPage page = new EditConstraintPage(
+            "Define virtual unique identifier",
+            constraint);
+        if (!page.edit()) {
+            return false;
+        }
+
+        Collection<DBSEntityAttribute> uniqueAttrs = page.getSelectedAttributes();
+        constraint.setAttributes(uniqueAttrs);
+        virtualEntityIdentifier = getVirtualEntityIdentifier();
+        if (virtualEntityIdentifier == null) {
+            log.warn("No virtual identifier defined");
+            return false;
+        }
+        virtualEntityIdentifier.reloadAttributes(monitor, model.getAttributes());
+        persistConfig();
+
+        return true;
+    }
+
+    void clearEntityIdentifier(DBRProgressMonitor monitor) throws DBException
+    {
+        DBDAttributeBinding firstAttribute = model.getVisibleAttribute(0);
+        DBDRowIdentifier rowIdentifier = firstAttribute.getRowIdentifier();
+        if (rowIdentifier != null) {
+            DBVEntityConstraint virtualKey = (DBVEntityConstraint) rowIdentifier.getUniqueKey();
+            virtualKey.setAttributes(Collections.<DBSEntityAttribute>emptyList());
+            rowIdentifier.reloadAttributes(monitor, model.getAttributes());
+            virtualKey.getParentObject().setProperty(DBVConstants.PROPERTY_USE_VIRTUAL_KEY_QUIET, null);
+        }
+
+        persistConfig();
+    }
+
+    public void fireResultSetChange() {
+        synchronized (listeners) {
+            if (!listeners.isEmpty()) {
+                for (IResultSetListener listener : listeners) {
+                    listener.handleResultSetChange();
+                }
+            }
+        }
+    }
+
+    public void fireResultSetLoad() {
+        synchronized (listeners) {
+            if (!listeners.isEmpty()) {
+                for (IResultSetListener listener : listeners) {
+                    listener.handleResultSetLoad();
+                }
+            }
+        }
+    }
+
+    private static class SimpleFilterManager implements IResultSetFilterManager {
+        private final Map<String, List<String>> filterHistory = new HashMap<>();
+        @NotNull
+        @Override
+        public List<String> getQueryFilterHistory(@NotNull String query) throws DBException {
+            final List<String> filters = filterHistory.get(query);
+            if (filters != null) {
+                return filters;
+            }
+            return Collections.emptyList();
+        }
+
+        @Override
+        public void saveQueryFilterValue(@NotNull String query, @NotNull String filterValue) throws DBException {
+            List<String> filters = filterHistory.get(query);
+            if (filters == null) {
+                filters = new ArrayList<>();
+                filterHistory.put(query, filters);
+            }
+            filters.add(filterValue);
+        }
+
+        @Override
+        public void deleteQueryFilterValue(@NotNull String query, String filterValue) throws DBException {
+            List<String> filters = filterHistory.get(query);
+            if (filters != null) {
+                filters.add(filterValue);
+            }
+        }
+    }
+
+    private class EmptySelection extends StructuredSelection implements IResultSetSelection {
+        @NotNull
+        @Override
+        public IResultSetController getController() {
+            return ResultSetViewer.this;
+        }
+
+        @NotNull
+        @Override
+        public Collection<DBDAttributeBinding> getSelectedAttributes() {
+            return Collections.emptyList();
+        }
+
+        @NotNull
+        @Override
+        public Collection<ResultSetRow> getSelectedRows() {
+            return Collections.emptyList();
+        }
+
+        @Override
+        public DBDAttributeBinding getElementAttribute(Object element) {
+            return null;
+        }
+
+        @Override
+        public ResultSetRow getElementRow(Object element) {
+            return null;
+        }
+    }
+
+    public static class PanelsMenuContributor extends CompoundContributionItem
+    {
+        @Override
+        protected IContributionItem[] getContributionItems() {
+            final ResultSetViewer rsv = (ResultSetViewer) ResultSetCommandHandler.getActiveResultSet(
+                DBeaverUI.getActiveWorkbenchWindow().getActivePage().getActivePart());
+            if (rsv == null) {
+                return new IContributionItem[0];
+            }
+            List<IContributionItem> items = rsv.fillPanelsMenu();
+            return items.toArray(new IContributionItem[items.size()]);
+        }
+    }
+
+    private class ConfigAction extends Action implements IMenuCreator {
+        public ConfigAction()
+        {
+            super(CoreMessages.controls_resultset_viewer_action_options, IAction.AS_DROP_DOWN_MENU);
+            setImageDescriptor(DBeaverIcons.getImageDescriptor(UIIcon.CONFIGURATION));
+        }
+
+        @Override
+        public IMenuCreator getMenuCreator()
+        {
+            return this;
+        }
+
+        @Override
+        public void runWithEvent(Event event)
+        {
+            Menu menu = getMenu(activePresentation.getControl());
+            if (menu != null && event.widget instanceof ToolItem) {
+                Rectangle bounds = ((ToolItem) event.widget).getBounds();
+                Point point = ((ToolItem) event.widget).getParent().toDisplay(bounds.x, bounds.y + bounds.height);
+                menu.setLocation(point.x, point.y);
+                menu.setVisible(true);
+            }
+        }
+
+        @Override
+        public void dispose()
+        {
+
+        }
+
+        @Override
+        public Menu getMenu(Control parent)
+        {
+            MenuManager menuManager = new MenuManager();
+            menuManager.add(new ShowFiltersAction(false));
+            menuManager.add(new CustomizeColorsAction());
+            menuManager.add(new Separator());
+            menuManager.add(new VirtualKeyEditAction(true));
+            menuManager.add(new VirtualKeyEditAction(false));
+            menuManager.add(new DictionaryEditAction());
+            menuManager.add(new Separator());
+            menuManager.add(new ToggleModeAction());
+            activePresentation.fillMenu(menuManager);
+            if (!CommonUtils.isEmpty(availablePresentations) && availablePresentations.size() > 1) {
+                menuManager.add(new Separator());
+                for (final ResultSetPresentationDescriptor pd : availablePresentations) {
+                    Action action = new Action(pd.getLabel(), IAction.AS_RADIO_BUTTON) {
+                        @Override
+                        public boolean isEnabled() {
+                            return !isRefreshInProgress();
+                        }
+                        @Override
+                        public boolean isChecked() {
+                            return pd == activePresentationDescriptor;
+                        }
+
+                        @Override
+                        public void run() {
+                            switchPresentation(pd);
+                        }
+                    };
+                    if (pd.getIcon() != null) {
+                        //action.setImageDescriptor(ImageDescriptor.createFromImage(pd.getIcon()));
+                    }
+                    menuManager.add(action);
+                }
+            }
+            menuManager.add(new Separator());
+            menuManager.add(new Action("Preferences") {
+                @Override
+                public void run()
+                {
+                    UIUtils.showPreferencesFor(
+                        getControl().getShell(),
+                        ResultSetViewer.this,
+                        PrefPageDatabaseGeneral.PAGE_ID);
+                }
+            });
+            return menuManager.createContextMenu(parent);
+        }
+
+        @Nullable
+        @Override
+        public Menu getMenu(Menu parent)
+        {
+            return null;
+        }
+
+    }
+
+    private class ShowFiltersAction extends Action {
+        public ShowFiltersAction(boolean context)
+        {
+            super(context ? "Customize ..." : "Order/Filter ...", DBeaverIcons.getImageDescriptor(UIIcon.FILTER));
+        }
+
+        @Override
+        public void run()
+        {
+            new FilterSettingsDialog(ResultSetViewer.this).open();
+        }
+    }
+
+    private class ToggleServerSideOrderingAction extends Action {
+        public ToggleServerSideOrderingAction()
+        {
+            super(CoreMessages.pref_page_database_resultsets_label_server_side_order);
+        }
+
+        @Override
+        public int getStyle()
+        {
+            return AS_CHECK_BOX;
+        }
+
+        @Override
+        public boolean isChecked()
+        {
+            return getPreferenceStore().getBoolean(DBeaverPreferences.RESULT_SET_ORDER_SERVER_SIDE);
+        }
+
+        @Override
+        public void run()
+        {
+            DBPPreferenceStore preferenceStore = getPreferenceStore();
+            preferenceStore.setValue(
+                DBeaverPreferences.RESULT_SET_ORDER_SERVER_SIDE,
+                !preferenceStore.getBoolean(DBeaverPreferences.RESULT_SET_ORDER_SERVER_SIDE));
+        }
+    }
+
+    private enum FilterByAttributeType {
+        VALUE(UIIcon.FILTER_VALUE) {
+            @Override
+            Object getValue(@NotNull ResultSetViewer viewer, @NotNull DBDAttributeBinding attribute, @NotNull DBCLogicalOperator operator, boolean useDefault)
+            {
+                final ResultSetRow row = viewer.getCurrentRow();
+                if (attribute == null || row == null) {
+                    return null;
+                }
+                Object cellValue = viewer.model.getCellValue(attribute, row);
+                if (operator == DBCLogicalOperator.LIKE && cellValue != null) {
+                    cellValue = "%" + cellValue + "%";
+                }
+                return cellValue;
+            }
+        },
+        INPUT(UIIcon.FILTER_INPUT) {
+            @Override
+            Object getValue(@NotNull ResultSetViewer viewer, @NotNull DBDAttributeBinding attribute, @NotNull DBCLogicalOperator operator, boolean useDefault)
+            {
+                if (useDefault) {
+                    return "..";
+                } else {
+                    ResultSetRow[] rows = null;
+                    if (operator.getArgumentCount() < 0) {
+                        Collection<ResultSetRow> selectedRows = viewer.getSelection().getSelectedRows();
+                        rows = selectedRows.toArray(new ResultSetRow[selectedRows.size()]);
+                    } else {
+                        ResultSetRow focusRow = viewer.getCurrentRow();
+                        if (focusRow != null) {
+                            rows = new ResultSetRow[] { focusRow };
+                        }
+                    }
+                    if (rows == null || rows.length == 0) {
+                        return null;
+                    }
+                    FilterValueEditDialog dialog = new FilterValueEditDialog(viewer, attribute, rows, operator);
+                    if (dialog.open() == IDialogConstants.OK_ID) {
+                        return dialog.getValue();
+                    } else {
+                        return null;
+                    }
+                }
+            }
+        },
+        CLIPBOARD(UIIcon.FILTER_CLIPBOARD) {
+            @Override
+            Object getValue(@NotNull ResultSetViewer viewer, @NotNull DBDAttributeBinding attribute, @NotNull DBCLogicalOperator operator, boolean useDefault)
+            {
+                try {
+                    return ResultSetUtils.getAttributeValueFromClipboard(attribute);
+                } catch (DBCException e) {
+                    log.debug("Error copying from clipboard", e);
+                    return null;
+                }
+            }
+        },
+        NONE(UIIcon.FILTER_VALUE) {
+            @Override
+            Object getValue(@NotNull ResultSetViewer viewer, @NotNull DBDAttributeBinding attribute, @NotNull DBCLogicalOperator operator, boolean useDefault)
+            {
+                return null;
+            }
+        };
+
+        final ImageDescriptor icon;
+
+        FilterByAttributeType(DBPImage icon)
+        {
+            this.icon = DBeaverIcons.getImageDescriptor(icon);
+        }
+        @Nullable
+        abstract Object getValue(@NotNull ResultSetViewer viewer, @NotNull DBDAttributeBinding attribute, @NotNull DBCLogicalOperator operator, boolean useDefault);
+    }
+
+    private String translateFilterPattern(DBCLogicalOperator operator, FilterByAttributeType type, DBDAttributeBinding attribute)
+    {
+        Object value = type.getValue(this, attribute, operator, true);
+        DBCExecutionContext executionContext = getExecutionContext();
+        String strValue = executionContext == null ? String.valueOf(value) : attribute.getValueHandler().getValueDisplayString(attribute, value, DBDDisplayFormat.UI);
+        if (operator.getArgumentCount() == 0) {
+            return operator.getStringValue();
+        } else {
+            return operator.getStringValue() + " " + CommonUtils.truncateString(strValue, 64);
+        }
+    }
+
+    private class FilterByAttributeAction extends Action {
+        private final DBCLogicalOperator operator;
+        private final FilterByAttributeType type;
+        private final DBDAttributeBinding attribute;
+        public FilterByAttributeAction(DBCLogicalOperator operator, FilterByAttributeType type, DBDAttributeBinding attribute)
+        {
+            super(attribute.getName() + " " + translateFilterPattern(operator, type, attribute), type.icon);
+            this.operator = operator;
+            this.type = type;
+            this.attribute = attribute;
+        }
+
+        @Override
+        public void run()
+        {
+            Object value = type.getValue(ResultSetViewer.this, attribute, operator, false);
+            if (operator.getArgumentCount() != 0 && value == null) {
+                return;
+            }
+            DBDDataFilter filter = new DBDDataFilter(model.getDataFilter());
+            DBDAttributeConstraint constraint = filter.getConstraint(attribute);
+            if (constraint != null) {
+                constraint.setOperator(operator);
+                constraint.setValue(value);
+                setDataFilter(filter, true);
+            }
+        }
+    }
+
+    private class FilterResetAttributeAction extends Action {
+        private final DBDAttributeBinding attribute;
+        public FilterResetAttributeAction(DBDAttributeBinding attribute)
+        {
+            super("Remove filter for '" + attribute.getName() + "'", DBeaverIcons.getImageDescriptor(UIIcon.REVERT));
+            this.attribute = attribute;
+        }
+
+        @Override
+        public void run()
+        {
+            DBDDataFilter dataFilter = new DBDDataFilter(model.getDataFilter());
+            DBDAttributeConstraint constraint = dataFilter.getConstraint(attribute);
+            if (constraint != null) {
+                constraint.setCriteria(null);
+                setDataFilter(dataFilter, true);
+            }
+        }
+    }
+
+    private abstract class ColorAction extends Action {
+        protected ColorAction(String name) {
+            super(name);
+        }
+        @NotNull
+        protected DBVEntity getVirtualEntity(DBDAttributeBinding binding)
+            throws IllegalStateException
+        {
+            final DBSEntity entity = getModel().getSingleSource();
+            if (entity == null) {
+                throw new IllegalStateException("No virtual entity for multi-source query");
+            }
+            final DBVEntity vEntity = DBVUtils.findVirtualEntity(entity, true);
+            assert vEntity != null;
+            return vEntity;
+        }
+
+        protected void updateColors(DBVEntity entity) {
+            model.updateColorMapping();
+            redrawData(false);
+            entity.getDataSource().getContainer().persistConfiguration();
+        }
+    }
+
+    private class SetRowColorAction extends ColorAction {
+        private final DBDAttributeBinding attribute;
+        private final Object value;
+        public SetRowColorAction(DBDAttributeBinding attr, Object value) {
+            super("Color by " + attr.getName());
+            this.attribute = attr;
+            this.value = value;
+        }
+
+        @Override
+        public void run() {
+            RGB color;
+            final Shell shell = UIUtils.createCenteredShell(getControl().getShell());
+            try {
+                ColorDialog cd = new ColorDialog(shell);
+                color = cd.open();
+                if (color == null) {
+                    return;
+                }
+            } finally {
+                shell.dispose();
+            }
+            try {
+                final DBVEntity vEntity = getVirtualEntity(attribute);
+                vEntity.setColorOverride(attribute, value, null, StringConverter.asString(color));
+                updateColors(vEntity);
+            } catch (IllegalStateException e) {
+                UIUtils.showErrorDialog(
+                    viewerPanel.getShell(),
+                    "Row color",
+                    "Can't set row color",
+                    e);
+            }
+        }
+    }
+
+    private class ResetRowColorAction extends ColorAction {
+        private final DBDAttributeBinding attribute;
+        public ResetRowColorAction(DBDAttributeBinding attr, Object value) {
+            super("Reset color by " + attr.getName());
+            this.attribute = attr;
+        }
+
+        @Override
+        public void run() {
+            final DBVEntity vEntity = getVirtualEntity(attribute);
+            vEntity.removeColorOverride(attribute);
+            updateColors(vEntity);
+        }
+    }
+
+    private class CustomizeColorsAction extends ColorAction {
+        private final DBDAttributeBinding curAttribute;
+        private final ResultSetRow row;
+
+        public CustomizeColorsAction() {
+            this(null, null);
+        }
+
+        public CustomizeColorsAction(DBDAttributeBinding curAttribute, ResultSetRow row) {
+            super("Row colors ...");
+            this.curAttribute = curAttribute;
+            this.row = row;
+        }
+
+        @Override
+        public void run() {
+            ColorSettingsDialog dialog = new ColorSettingsDialog(ResultSetViewer.this, curAttribute, row);
+            if (dialog.open() != IDialogConstants.OK_ID) {
+                return;
+            }
+            final DBVEntity vEntity = getVirtualEntity(curAttribute);
+            //vEntity.removeColorOverride(attribute);
+            updateColors(vEntity);
+        }
+
+        @Override
+        public boolean isEnabled() {
+            return false;
+        }
+    }
+
+    private class VirtualKeyEditAction extends Action {
+        private boolean define;
+
+        public VirtualKeyEditAction(boolean define)
+        {
+            super(define ? "Define virtual unique key" : "Clear virtual unique key");
+            this.define = define;
+        }
+
+        @Override
+        public boolean isEnabled()
+        {
+            DBDRowIdentifier identifier = getVirtualEntityIdentifier();
+            return identifier != null && (define || !CommonUtils.isEmpty(identifier.getAttributes()));
+        }
+
+        @Override
+        public void run()
+        {
+            DBeaverUI.runUIJob("Edit virtual key", new DBRRunnableWithProgress() {
+                @Override
+                public void run(DBRProgressMonitor monitor) throws InvocationTargetException, InterruptedException {
+                    try {
+                        if (define) {
+                            editEntityIdentifier(monitor);
+                        } else {
+                            clearEntityIdentifier(monitor);
+                        }
+                    } catch (DBException e) {
+                        throw new InvocationTargetException(e);
+                    }
+                }
+            });
+        }
+    }
+
+    private class DictionaryEditAction extends Action {
+        public DictionaryEditAction()
+        {
+            super("Define dictionary");
+        }
+
+        @Override
+        public void run()
+        {
+            EditDictionaryPage page = new EditDictionaryPage(
+                "Edit dictionary",
+                model.getSingleSource());
+            page.edit();
+        }
+
+        @Override
+        public boolean isEnabled()
+        {
+            final DBSEntity singleSource = model.getSingleSource();
+            return singleSource != null;
+        }
+    }
+
+    private class ToggleModeAction extends Action {
+        {
+            setActionDefinitionId(ResultSetCommandHandler.CMD_TOGGLE_MODE);
+            setImageDescriptor(DBeaverIcons.getImageDescriptor(UIIcon.RS_DETAILS));
+        }
+
+        public ToggleModeAction() {
+            super("Record", Action.AS_CHECK_BOX);
+        }
+
+        @Override
+        public boolean isChecked() {
+            return isRecordMode();
+        }
+
+        @Override
+        public void run() {
+            toggleMode();
+        }
+    }
+
+    class HistoryStateItem {
+        DBSDataContainer dataContainer;
+        DBDDataFilter filter;
+        int rowNumber;
+
+        public HistoryStateItem(DBSDataContainer dataContainer, @Nullable DBDDataFilter filter, int rowNumber) {
+            this.dataContainer = dataContainer;
+            this.filter = filter;
+            this.rowNumber = rowNumber;
+        }
+
+        public String describeState() {
+            DBCExecutionContext context = getExecutionContext();
+            String desc = dataContainer.getName();
+            if (context != null && filter != null && filter.hasConditions()) {
+                StringBuilder condBuffer = new StringBuilder();
+                SQLUtils.appendConditionString(filter, context.getDataSource(), null, condBuffer, true);
+                desc += " [" + condBuffer + "]";
+            }
+            return desc;
+        }
+    }
+
+    static class PresentationSettings {
+        final Set<String> enabledPanelIds = new LinkedHashSet<>();
+        String activePanelId;
+        int panelRatio;
+        boolean panelsVisible;
+    }
+
+    public static void openNewDataEditor(DBNDatabaseNode targetNode, DBDDataFilter newFilter) {
+        IEditorPart entityEditor = NavigatorHandlerObjectOpen.openEntityEditor(
+            targetNode,
+            DatabaseDataEditor.class.getName(),
+            Collections.<String, Object>singletonMap(DatabaseDataEditor.ATTR_DATA_FILTER, newFilter),
+            DBeaverUI.getActiveWorkbenchWindow()
+        );
+
+        if (entityEditor instanceof MultiPageEditorPart) {
+            Object selectedPage = ((MultiPageEditorPart) entityEditor).getSelectedPage();
+            if (selectedPage instanceof IResultSetContainer) {
+                ResultSetViewer rsv = (ResultSetViewer) ((IResultSetContainer) selectedPage).getResultSetController();
+                if (rsv != null && !rsv.isRefreshInProgress() && !newFilter.equals(rsv.getModel().getDataFilter())) {
+                    // Set filter directly
+                    rsv.refreshWithFilter(newFilter);
+                }
+            }
+        }
+    }
+
+}